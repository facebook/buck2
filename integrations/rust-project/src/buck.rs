/*
 * Copyright (c) Meta Platforms, Inc. and affiliates.
 *
 * This source code is licensed under both the MIT license found in the
 * LICENSE-MIT file in the root directory of this source tree and the Apache
 * License, Version 2.0 found in the LICENSE-APACHE file in the root directory
 * of this source tree.
 */

use std::ffi::OsStr;
use std::fs;
use std::io;
use std::path::Path;
use std::path::PathBuf;
use std::process::Command;
use std::process::ExitStatus;
use std::process::Output;
use std::process::Stdio;

use anyhow::Context;
use rustc_hash::FxHashMap;
use rustc_hash::FxHashSet;
use serde::Deserialize;
use tracing::enabled;
use tracing::info;
use tracing::instrument;
use tracing::trace;
use tracing::warn;
use tracing::Level;

use crate::cli::Input;
use crate::json_project::Build;
use crate::json_project::Edition;
use crate::json_project::JsonProject;
use crate::json_project::Runnable;
use crate::json_project::RunnableKind;
use crate::json_project::Source;
use crate::json_project::Sysroot;
use crate::target::AliasedTargetInfo;
use crate::target::ExpandedAndResolved;
use crate::target::Kind;
use crate::target::MacroOutput;
use crate::target::Target;
use crate::target::TargetInfo;
use crate::Crate;
use crate::Dep;

const CLIENT_METADATA_RUST_PROJECT: &str = "--client-metadata=id=rust-project";

pub(crate) fn to_json_project(
    sysroot: Sysroot,
    expanded_and_resolved: ExpandedAndResolved,
    aliases: FxHashMap<Target, AliasedTargetInfo>,
    check_cycles: bool,
<<<<<<< HEAD
    buck2_command: Option<String>,
=======
    include_all_buildfiles: bool,
>>>>>>> 94e55c9c
) -> Result<JsonProject, anyhow::Error> {
    let mode = select_mode(None);
    let buck = Buck::new(buck2_command, mode);
    let project_root = buck.resolve_project_root()?;

    let ExpandedAndResolved {
        expanded_targets: _,
        queried_proc_macros: proc_macros,
        resolved_deps: target_map,
    } = expanded_and_resolved;

    let target_index = merge_unit_test_targets(target_map);

    // A rust-project.json uses file indexes to associate dependencies with the
    // relevant crate.
    //
    // "crates": [
    //   {
    //     "display_name": "my-project",
    //     "deps": [
    //       {
    //         "crate": 1,
    //         "name": "my-lib"
    //       }
    //     ]
    //   },
    //   {
    //     "display_name": "my-lib",
    //     "deps": []
    //   }
    // ]
    //
    // This means that we must iterate over targets in a consistent order, so
    // the indexes are correct. Build an ordered Vec and a corresponding HashMap
    // from target name to index.
    let targets_vec = target_index.keys().cloned().collect::<Vec<Target>>();

    let mut targets_to_ids: FxHashMap<&Target, usize> = FxHashMap::default();
    for (index, target) in targets_vec.iter().enumerate() {
        targets_to_ids.insert(target, index);
    }

    let mut crates: Vec<Crate> = Vec::with_capacity(targets_vec.len());
    for target in &targets_vec {
        let info = target_index.get(&target).unwrap();

        let dep_targets = resolve_aliases(&info.deps, &aliases, &proc_macros);
        let deps = as_deps(&dep_targets, info, &targets_to_ids, &target_index);

        let edition = match &info.edition {
            Some(edition) => edition.clone(),
            None => Edition::Edition2021,
        };

        // the mapping here is inverted, which means we need to search through the keys for the Target.
        // thankfully, most projects don't have to many proc macros, which means the size of this list
        // remains in the two digit space.
        let proc_macro_dylib_path = proc_macros
            .values()
            .find(|macro_output| macro_output.actual == *target)
            .map(|macro_output| macro_output.dylib.clone());
        if let Some(ref dylib) = proc_macro_dylib_path {
            trace!(?target, ?dylib, "target is a proc macro");
        }

        // corresponds to the BUCK/TARGETS file of a target.
        let build_file = project_root.join(info.project_relative_buildfile.clone());

        // We don't need to push the source folder as rust-analyzer by default will use the root-module parent().
        // info.root_module() will output either the fbcode source file or the symlinked one based on if it's a mapped source or not
        let root_module = info.root_module(&project_root);

        let mut env = FxHashMap::default();

        // Populate the environment variables the target configuration's environment variables,
        // but ignore OUT_DIR as we handle that later.
        env.extend(info.env.clone().into_iter());

        // If $CARGO_MANIFEST_DIR is set, resolve it to an absolute path.
        if let Some(rel_cargo_manifest_dir) = info.env.get("CARGO_MANIFEST_DIR") {
            let cargo_manifest_dir = info.source_folder.join(rel_cargo_manifest_dir);
            env.insert(
                "CARGO_MANIFEST_DIR".to_owned(),
                cargo_manifest_dir.to_string_lossy().into_owned(),
            );
        }

        let mut include_dirs = FxHashSet::default();
        if let Some(out_dir) = info.env.get("OUT_DIR") {
            // to ensure that the `OUT_DIR` is included as part of the `PackageRoot` in rust-analyzer,
            // manually insert the parent of the `out_dir` into `include_dirs`.
            if let Some(parent) = Path::new(out_dir).parent() {
                include_dirs.insert(parent.to_owned());
            }
        }

        if let Some(parent) = root_module.parent() {
            include_dirs.insert(parent.to_owned());
        }

        let build = if include_all_buildfiles || info.in_workspace {
            let build = Build {
                label: target.clone(),
                build_file: build_file.to_owned(),
                target_kind: info.kind.clone().into(),
            };
            Some(build)
        } else {
            None
        };

        let crate_info = Crate {
            display_name: Some(info.display_name()),
            root_module,
            edition,
            deps,
            is_workspace_member: info.in_workspace,
            source: Some(Source {
                include_dirs,
                exclude_dirs: FxHashSet::default(),
            }),
            cfg: info.cfg(),
            env,
            build,
            is_proc_macro: info.proc_macro.unwrap_or(false),
            proc_macro_dylib_path,
            target: None,
        };
        crates.push(crate_info);
    }

    if check_cycles {
        check_cycles_in_crate_graph(&crates);
    }

    let jp = JsonProject {
        sysroot: Box::new(sysroot),
        crates,
        runnables: vec![
            Runnable {
                program: "buck".to_owned(),
                args: vec![
                    "build".to_owned(),
                    CLIENT_METADATA_RUST_PROJECT.to_owned(),
                    "{label}".to_owned(),
                ],
                cwd: project_root.to_owned(),
                kind: RunnableKind::Check,
            },
            Runnable {
                program: "buck".to_owned(),
                args: vec![
                    "test".to_owned(),
                    CLIENT_METADATA_RUST_PROJECT.to_owned(),
                    "{label}".to_owned(),
                    "--".to_owned(),
                    "{test_id}".to_owned(),
                    "--print-passing-details".to_owned(),
                ],
                cwd: project_root.to_owned(),
                kind: RunnableKind::TestOne,
            },
        ],
        // needed to ignore the generated `rust-project.json` in diffs, but including the actual
        // string will mark this file as generated
        generated: String::from("\x40generated"),
    };

    Ok(jp)
}

/// Check that there are no cycles in the crate dependency graph: a
/// crate should never transitively depend on itself.
///
/// If a cycle is found, print the offending crate and terminate.
fn check_cycles_in_crate_graph(crates: &[Crate]) {
    // From a start crate ID, each ID we can reach, along with an example route.
    let mut reachable: FxHashMap<usize, FxHashMap<usize, Vec<usize>>> = FxHashMap::default();

    // Initialize the reachable crates from immediate dependencies.
    for (idx, krate) in crates.iter().enumerate() {
        let mut routes: FxHashMap<usize, Vec<usize>> = FxHashMap::default();
        for dep in &krate.deps {
            routes.insert(dep.crate_index, vec![idx, dep.crate_index]);
        }

        reachable.insert(idx, routes);
    }

    let mut changed = true;
    while changed {
        changed = false;

        let mut new_reachable = reachable.clone();

        // Iterate all the dependencies, and add any transitive
        // dependencies that weren't already in `reachable`.
        for (crate_idx, deps_idxs) in reachable.iter() {
            for (dep_idx, route) in deps_idxs.iter() {
                for transitive_dep_idx in reachable[dep_idx].keys() {
                    if transitive_dep_idx == crate_idx {
                        let mut cycle_route = route.clone();
                        cycle_route.push(*transitive_dep_idx);

                        tracing::error!(
                            crate = crates[*crate_idx].display_name,
                            route = format_route(&cycle_route, crates),
                            "Found a cycle",
                        );
                        std::process::exit(2);
                    }

                    if !deps_idxs.contains_key(transitive_dep_idx) {
                        let mut new_route = route.clone();
                        new_route.push(*transitive_dep_idx);

                        new_reachable
                            .get_mut(crate_idx)
                            .expect("We should always have initialized the dependencies for each crate.")
                            .insert(*transitive_dep_idx, new_route);
                        changed = true;
                    }
                }
            }
        }

        reachable = new_reachable;
    }
}

fn format_route(route: &[usize], crates: &[Crate]) -> String {
    let mut formatted_crates = vec![];
    for idx in route {
        formatted_crates.push(format!(
            "{} ({idx})",
            crates[*idx]
                .display_name
                .clone()
                .unwrap_or("<unnamed>".to_owned()),
        ));
    }

    formatted_crates.join(" -> ")
}

/// If any target in `targets` is an alias, resolve it to the actual target.
fn resolve_aliases(
    targets: &[Target],
    aliases: &FxHashMap<Target, AliasedTargetInfo>,
    proc_macros: &FxHashMap<Target, MacroOutput>,
) -> Vec<Target> {
    let mut seen = FxHashSet::default();
    let mut resolved_targets = vec![];

    for target in targets {
        let destination_target = match aliases.get(target) {
            Some(actual) => &actual.actual,
            None => {
                // we fall back to check the proc macros for aliases
                // (these should exist in the aliases map, but they don't. yolo.)
                match proc_macros.get(target) {
                    Some(MacroOutput { actual, .. }) => actual,
                    None => target,
                }
            }
        };

        if !seen.contains(destination_target) {
            resolved_targets.push(destination_target.to_owned());
            seen.insert(destination_target);
        }
    }

    resolved_targets
}

/// Convert `dep_targets` to `Dep` values.
fn as_deps(
    dep_targets: &[Target],
    info: &TargetInfo,
    target_to_ids: &FxHashMap<&Target, usize>,
    target_index: &FxHashMap<Target, TargetInfo>,
) -> Vec<Dep> {
    let overridden_names = info.overridden_dep_names();

    let mut seen_targets = FxHashSet::default();

    let mut deps = vec![];
    for dep_target in dep_targets {
        seen_targets.insert(dep_target);

        let Some(info) = target_index.get(dep_target) else {
            trace!(?dep_target, "not present in target_index");
            continue;
        };

        let crate_index = *target_to_ids.get(dep_target).unwrap();
        let name = match overridden_names.get(dep_target) {
            Some(n) => n.replace('-', "_"),
            None => info.crate_name(),
        };

        deps.push(Dep { crate_index, name });
    }

    for (target, name) in overridden_names.into_iter() {
        if !seen_targets.contains(&target) {
            let Some(crate_index) = target_to_ids.get(&target) else {
                continue;
            };
            deps.push(Dep {
                crate_index: *crate_index,
                name: name.replace('-', "_"),
            });
        }
    }

    deps
}

/// For every test target, drop it from `target_map` and include test
/// target's dependencies in the target that references the test
/// target.
fn merge_unit_test_targets(
    target_map: FxHashMap<Target, TargetInfo>,
) -> FxHashMap<Target, TargetInfo> {
    let mut target_index = FxHashMap::default();

    let (tests, mut targets): (FxHashMap<Target, TargetInfo>, FxHashMap<Target, TargetInfo>) =
        target_map
            .into_iter()
            .partition(|(_, info)| info.kind == Kind::Test);

    let (generated_unit_tests, standalone_tests): (
        FxHashMap<Target, TargetInfo>,
        FxHashMap<Target, TargetInfo>,
    ) = tests.into_iter().partition(|(test_target, _)| {
        test_target.ends_with("-unittest")
            && targets
                .iter()
                .any(|(_, value)| value.test_deps.contains(test_target))
    });

    targets.extend(standalone_tests);

    for (index, (target, mut info)) in targets.into_iter().enumerate() {
        trace!(?target, ?info, index, "adding dependency");

        // Merge the `-unittest` target with the parent target.
        let unittest_target = Target::new(format!("{target}-unittest"));
        if info.test_deps.contains(&unittest_target) {
            if let Some(test_info) = generated_unit_tests.get(&unittest_target) {
                for test_dep in &test_info.deps {
                    if !info.deps.contains(test_dep) && *test_dep != target {
                        info.deps.push(test_dep.clone())
                    }
                }

                info.in_workspace |= test_info.in_workspace;
            }
        }

        target_index.insert(target.to_owned(), info);
    }
    target_index
}

#[derive(Debug, Default)]
pub(crate) struct Buck {
    command: String,
    mode: Option<String>,
}

impl Buck {
    pub(crate) fn new(command: Option<String>, mode: Option<String>) -> Self {
        Buck {
            command: command.unwrap_or_else(|| "buck2".into()),
            mode,
        }
    }

    /// Invoke `buck2` with the given subcommands.
    ///
    /// Care should be taken to ensure that buck is invoked with the same set
    /// options and configuration to avoid invalidating caches.
    fn command<I, S>(&self, subcommands: I) -> Command
    where
        I: IntoIterator<Item = S>,
        S: AsRef<OsStr>,
    {
        let mut cmd = self.command_without_config(subcommands);
        cmd.args([
            "-c=client.id=rust-project",
            "-c=xplat.available_platforms=CXX,FBCODE",
            "-c=rust.rust_project_build=true",
        ]);
        cmd
    }

    /// Invoke `buck` with the given subcommands.
    ///
    /// This method should only be used with with buck commands that do not accept
    /// configuration options, such as `root`. [`Buck::command`] should be preferred.
    fn command_without_config<I, S>(&self, subcommands: I) -> Command
    where
        I: IntoIterator<Item = S>,
        S: AsRef<OsStr>,
    {
        let mut cmd = Command::new(&self.command);

        // rust-analyzer invokes the check-on-save command with `RUST_BACKTRACE=short`
        // set. Unfortunately, buck2 doesn't handle that well and becomes extremely
        // slow when the daemon is started with backtrace variables set. Until that is
        // fixed, just unset them here.
        cmd.env_remove("RUST_BACKTRACE")
            .env_remove("RUST_LIB_BACKTRACE");

        cmd.args(["--isolation-dir", ".rust-analyzer"]);
        cmd.args(subcommands);
        cmd.args(["--oncall", "rust_devx"]);

        cmd
    }

    /// Return the absolute path of the current Buck project root.
    pub(crate) fn resolve_project_root(&self) -> Result<PathBuf, anyhow::Error> {
        let mut command = self.command_without_config(["root"]);
        command.arg("--kind=project");

        let mut stdout = utf8_output(command.output(), &command)?;
        truncate_line_ending(&mut stdout);

        if enabled!(Level::TRACE) {
            trace!(%stdout, "got root from buck");
        }

        Ok(stdout.into())
    }

    pub(crate) fn resolve_sysroot_src(&self) -> Result<PathBuf, anyhow::Error> {
        let mut command = self.command(["audit", "config"]);
        command.args(["--json", "--", "rust.sysroot_src_path"]);
        command
            .stderr(Stdio::null())
            .stdout(Stdio::piped())
            .stderr(Stdio::piped());

        // the `spawn()` here is load-bearing to allow spawning
        // this command concurrently with rustc.
        let child = command.spawn().context("Unable to spawn command")?;

        #[derive(Deserialize)]
        struct BuckConfig {
            #[serde(rename = "rust.sysroot_src_path")]
            sysroot_src_path: PathBuf,
        }
        let cfg: BuckConfig = deserialize_output(child.wait_with_output(), &command)?;
        Ok(cfg.sysroot_src_path)
    }

    /// Determines the owning target(s) of the saved file and builds them.
    #[instrument]
    pub(crate) fn check_saved_file(
        &self,
        use_clippy: bool,
        saved_file: &Path,
    ) -> Result<CheckOutput, anyhow::Error> {
        let mut command = self.command(["bxl"]);

        if let Some(mode) = &self.mode {
            command.arg(mode);
        }

        command.arg("prelude//rust/rust-analyzer/check.bxl:check");

        let mut file_path = saved_file.to_owned();
        if !file_path.is_absolute() {
            if let Ok(cwd) = std::env::current_dir() {
                file_path = cwd.join(saved_file);
            }
        }

        // apply BXL scripts-specific arguments:
        command.args(["--", "--file"]);
        command.arg(file_path.as_os_str());

        command.args(["--use-clippy", &use_clippy.to_string()]);

        // Set working directory to the containing directory of the target file.
        // This fixes cases where the working directory happens to be an
        // unrelated buck project (e.g. www).
        if let Some(parent_dir) = saved_file.parent() {
            command.current_dir(parent_dir);
        }

        let output = command.output();

        let files = deserialize_output(output, &command)?;
        Ok(files)
    }

    #[instrument(skip_all)]
    pub(crate) fn expand_and_resolve(
        &self,
        targets: &[Target],
        exclude_workspaces: bool,
    ) -> anyhow::Result<ExpandedAndResolved> {
        if targets.is_empty() {
            return Ok(ExpandedAndResolved::default());
        }

        let mut command = self.command(["bxl"]);
        if let Some(mode) = &self.mode {
            command.arg(mode);
        }
        command.args([
            "prelude//rust/rust-analyzer/resolve_deps.bxl:resolve_targets",
            "--",
            "--exclude_workspaces",
            exclude_workspaces.to_string().as_str(),
            "--targets",
        ]);
        command.args(targets);
        deserialize_file_output(command.output(), &command)
    }

    #[instrument(skip_all)]
    pub(crate) fn query_aliased_libraries(
        &self,
        targets: &[Target],
    ) -> Result<FxHashMap<Target, AliasedTargetInfo>, anyhow::Error> {
        // FIXME: Do this in bxl as well instead of manually writing a separate query
        let mut command = self.command(["cquery"]);

        // Fetch all aliases used by transitive deps. This is so we
        // can translate an apparent dependency of e.g.
        // fbsource//third-party/rust:once_cell to the actual target
        // name of fbsource//third-party/rust:once_cell-1.15. This
        // query also fetches non-Rust aliases, but they shouldn't
        // hurt anything.
        if let Some(mode) = &self.mode {
            command.arg(mode);
        }
        command.args(["--output-all-attributes", "kind('^alias$', deps(%Ss))"]);
        command.args(targets);

        info!("resolving aliased libraries");
        let raw: FxHashMap<Target, AliasedTargetInfo> =
            deserialize_output(command.output(), &command)?;

        if enabled!(Level::TRACE) {
            for (target, info) in &raw {
                trace!(%target, ?info, "parsed target from buck");
            }
        }
        Ok(raw)
    }

    /// Find the buildfile that owns each file specified, and return the path to
    /// each buildfile along with all the targets it contains.
    #[instrument(skip_all)]
    pub(crate) fn query_owners(
        &self,
        input: Input,
        max_extra_targets: usize,
    ) -> Result<FxHashMap<PathBuf, Vec<Target>>, anyhow::Error> {
        let mut command = self.command(["bxl"]);

        command.args([
            "prelude//rust/rust-analyzer/resolve_deps.bxl:resolve_owning_buildfile",
            "--",
        ]);

        info!(
            ?input,
            "querying buck to determine owning buildfile and its targets"
        );

        match input {
            Input::Targets(targets) => {
                command.arg("--targets");
                command.args(targets);
            }
            Input::Files(files) => {
                command.arg("--files");
                command.args(files);
            }
            Input::Buildfile(files) => {
                command.arg("--buildfiles");
                command.args(files);
            }
        };

        command.arg("--max_extra_targets");
        command.arg(max_extra_targets.to_string());

        let out = deserialize_output(command.output(), &command)?;
        Ok(out)
    }
}

#[derive(Debug, Deserialize)]
pub(crate) struct CheckOutput {
    pub(crate) diagnostic_paths: Vec<PathBuf>,
    pub(crate) project_root: PathBuf,
}

pub(crate) fn utf8_output(
    output: io::Result<Output>,
    command: &Command,
) -> Result<String, anyhow::Error> {
    match output {
        Ok(Output {
            stdout,
            stderr,
            status,
        }) if status.success() => String::from_utf8(stdout)
            .or_else(|err| {
                let context = cmd_err(command, status, &stderr);
                Err(err).context(context)
            })
            .context("command returned non-utf8 output"),
        Ok(Output {
            stdout: _,
            stderr,
            status,
        }) => Err(cmd_err(command, status, &stderr))
            .with_context(|| format!("command ended with {}", status)),
        Err(err) => Err(err)
            .with_context(|| format!("command `{:?}`", command))
            .context("failed to execute command"),
    }
}

fn deserialize_output<T>(output: io::Result<Output>, command: &Command) -> Result<T, anyhow::Error>
where
    T: for<'a> Deserialize<'a>,
{
    match output {
        Ok(Output {
            stdout,
            stderr,
            status,
        }) => {
            tracing::debug!(?command, "parsing command output");
            serde_json::from_slice(&stdout)
                .with_context(|| cmd_err(command, status, &stderr))
                .context("failed to deserialize command output")
        }
        Err(err) => Err(err)
            .with_context(|| format!("command `{:?}`", command))
            .context("failed to execute command"),
    }
}

fn deserialize_file_output<T>(
    output: io::Result<Output>,
    command: &Command,
) -> Result<T, anyhow::Error>
where
    T: for<'a> Deserialize<'a>,
{
    match output {
        Ok(Output {
            stdout,
            stderr,
            status,
        }) => {
            tracing::debug!(?command, "parsing file output");
            serde_json_from_stdout_path(&stdout)
                .with_context(|| cmd_err(command, status, &stderr))
                .context("failed to deserialize command output")
        }
        Err(err) => Err(err)
            .with_context(|| format!("command `{:?}`", command))
            .context("failed to execute command"),
    }
}

fn serde_json_from_stdout_path<T>(stdout: &[u8]) -> Result<T, anyhow::Error>
where
    T: for<'a> Deserialize<'a>,
{
    let file_path = std::str::from_utf8(stdout)?;
    let file_path = Path::new(file_path.lines().next().context("no file path in output")?);
    let contents =
        fs::read_to_string(file_path).with_context(|| format!("failed to read {:?}", file_path))?;
    serde_json::from_str(&contents).context("failed to deserialize file")
}

fn cmd_err(command: &Command, status: ExitStatus, stderr: &[u8]) -> anyhow::Error {
    anyhow::anyhow!(
        "command `{:?}` (exit code: {})\nstderr:\n{}",
        command,
        status,
        String::from_utf8_lossy(stderr),
    )
}

/// Trim a trailing new line from `String`.
/// Useful when trimming command output.
pub(crate) fn truncate_line_ending(s: &mut String) {
    if let Some(x) = s.strip_suffix("\r\n").or_else(|| s.strip_suffix('\n')) {
        s.truncate(x.len());
    }
}

pub(crate) fn select_mode(mode: Option<&str>) -> Option<String> {
    if let Some(mode) = mode {
        Some(mode.to_owned())
    } else if cfg!(all(fbcode_build, target_os = "macos")) {
        Some("@fbcode//mode/mac".to_owned())
    } else if cfg!(all(fbcode_build, target_os = "windows")) {
        Some("@fbcode//mode/win".to_owned())
    } else {
        // fallback to the platform default mode. This is likely slower than optimal, but
        // `rust-project check` will work.
        None
    }
}

/// When we merge targets with their tests, we shouldn't end up
/// with a target that depends on itself.
#[test]
fn merge_tests_no_cycles() {
    let mut targets = FxHashMap::default();

    targets.insert(
        Target::new("//foo"),
        TargetInfo {
            name: "foo".to_owned(),
            label: "foo".to_owned(),
            kind: Kind::Library,
            edition: None,
            srcs: vec![],
            mapped_srcs: FxHashMap::default(),
            crate_name: None,
            crate_dynamic: None,
            crate_root: PathBuf::default(),
            deps: vec![],
            test_deps: vec![Target::new("//foo-unittest")],
            named_deps: FxHashMap::default(),
            proc_macro: None,
            features: vec![],
            env: FxHashMap::default(),
            source_folder: PathBuf::from("/tmp"),
            project_relative_buildfile: PathBuf::from("foo/BUCK"),
            in_workspace: false,
            rustc_flags: vec![],
        },
    );

    targets.insert(
        Target::new("//foo-unittest"),
        TargetInfo {
            name: "foo-unittest".to_owned(),
            label: "foo-unittest".to_owned(),
            kind: Kind::Test,
            edition: None,
            srcs: vec![],
            mapped_srcs: FxHashMap::default(),
            crate_name: None,
            crate_dynamic: None,
            crate_root: PathBuf::default(),
            deps: vec![Target::new("//foo")],
            test_deps: vec![],
            named_deps: FxHashMap::default(),
            proc_macro: None,
            features: vec![],
            env: FxHashMap::default(),
            source_folder: PathBuf::from("/tmp"),
            project_relative_buildfile: PathBuf::from("foo-unittest/BUCK"),
            in_workspace: false,
            rustc_flags: vec![],
        },
    );

    let res = merge_unit_test_targets(targets.clone());
    let merged_target = res.get(&Target::new("//foo")).unwrap();
    assert_eq!(*merged_target.deps, vec![]);
}

#[test]
fn merge_target_multiple_tests_no_cycles() {
    let mut targets = FxHashMap::default();

    targets.insert(
        Target::new("//foo"),
        TargetInfo {
            name: "foo".to_owned(),
            label: "foo".to_owned(),
            kind: Kind::Library,
            edition: None,
            srcs: vec![],
            mapped_srcs: FxHashMap::default(),
            crate_name: None,
            crate_dynamic: None,
            crate_root: PathBuf::default(),
            deps: vec![Target::new("//foo@rust")],
            test_deps: vec![
                Target::new("//foo_test"),
                Target::new("//foo@rust-unittest"),
            ],
            named_deps: FxHashMap::default(),
            proc_macro: None,
            features: vec![],
            env: FxHashMap::default(),
            source_folder: PathBuf::from("/tmp"),
            project_relative_buildfile: PathBuf::from("foo/BUCK"),
            in_workspace: false,
            rustc_flags: vec![],
        },
    );

    targets.insert(
        Target::new("//foo@rust"),
        TargetInfo {
            name: "foo@rust".to_owned(),
            label: "foo@rust".to_owned(),
            kind: Kind::Library,
            edition: None,
            srcs: vec![],
            mapped_srcs: FxHashMap::default(),
            crate_name: None,
            crate_dynamic: None,
            crate_root: PathBuf::default(),
            deps: vec![],
            test_deps: vec![
                Target::new("//foo_test"),
                Target::new("//foo@rust-unittest"),
            ],
            named_deps: FxHashMap::default(),
            proc_macro: None,
            features: vec![],
            env: FxHashMap::default(),
            source_folder: PathBuf::from("/tmp"),
            project_relative_buildfile: PathBuf::from("foo/BUCK"),
            in_workspace: false,
            rustc_flags: vec![],
        },
    );

    targets.insert(
        Target::new("//foo_test"),
        TargetInfo {
            name: "foo_test".to_owned(),
            label: "foo_test".to_owned(),
            kind: Kind::Test,
            edition: None,
            srcs: vec![],
            mapped_srcs: FxHashMap::default(),
            crate_name: None,
            crate_dynamic: None,
            crate_root: PathBuf::default(),
            // foo_test depends on foo, which is reasonable, but
            // we need to be careful when merging test
            // dependencies of foo@rust to avoid creating cycles.
            deps: vec![Target::new("//foo"), Target::new("//bar")],
            test_deps: vec![],
            named_deps: FxHashMap::default(),
            proc_macro: None,
            features: vec![],
            env: FxHashMap::default(),
            source_folder: PathBuf::from("/tmp"),
            project_relative_buildfile: PathBuf::from("foo_test/BUCK"),
            in_workspace: false,
            rustc_flags: vec![],
        },
    );

    targets.insert(
        Target::new("//foo@rust-unittest"),
        TargetInfo {
            name: "foo@rust-unittest".to_owned(),
            label: "foo@rust-unittest".to_owned(),
            kind: Kind::Test,
            edition: None,
            srcs: vec![],
            mapped_srcs: FxHashMap::default(),
            crate_name: None,
            crate_dynamic: None,
            crate_root: PathBuf::default(),
            deps: vec![Target::new("//test-framework")],
            test_deps: vec![],
            named_deps: FxHashMap::default(),
            proc_macro: None,
            features: vec![],
            env: FxHashMap::default(),
            source_folder: PathBuf::from("/tmp"),
            project_relative_buildfile: PathBuf::from("foo/BUCK"),
            in_workspace: false,
            rustc_flags: vec![],
        },
    );

    let res = merge_unit_test_targets(targets.clone());
    let merged_foo_target = res.get(&Target::new("//foo")).unwrap();
    assert_eq!(
        *merged_foo_target.deps,
        vec![Target::new("//foo@rust")],
        "Additional dependencies should only come from the foo-unittest crate"
    );

    let merged_foo_rust_target = res.get(&Target::new("//foo@rust")).unwrap();
    assert_eq!(
        *merged_foo_rust_target.deps,
        vec![Target::new("//test-framework")],
        "Test dependencies should only come from the foo@rust-unittest crate"
    );
}

#[test]
fn integration_tests_preserved() {
    let mut targets = FxHashMap::default();

    targets.insert(
        Target::new("//foo"),
        TargetInfo {
            name: "foo".to_owned(),
            label: "foo".to_owned(),
            kind: Kind::Library,
            edition: None,
            srcs: vec![],
            mapped_srcs: FxHashMap::default(),
            crate_name: None,
            crate_dynamic: None,
            crate_root: PathBuf::default(),
            deps: vec![],
            test_deps: vec![Target::new("//foo-integration-test")],
            named_deps: FxHashMap::default(),
            proc_macro: None,
            features: vec![],
            env: FxHashMap::default(),
            source_folder: PathBuf::from("/tmp"),
            project_relative_buildfile: PathBuf::from("foo/BUCK"),
            in_workspace: false,
            rustc_flags: vec![],
        },
    );

    targets.insert(
        Target::new("//foo-integration-test"),
        TargetInfo {
            name: "foo-integration-test".to_owned(),
            label: "foo-integration-test".to_owned(),
            kind: Kind::Test,
            edition: None,
            srcs: vec![],
            mapped_srcs: FxHashMap::default(),
            crate_name: None,
            crate_dynamic: None,
            crate_root: PathBuf::default(),
            deps: vec![Target::new("//foo")],
            test_deps: vec![],
            named_deps: FxHashMap::default(),
            proc_macro: None,
            features: vec![],
            env: FxHashMap::default(),
            source_folder: PathBuf::from("/tmp"),
            project_relative_buildfile: PathBuf::from("foo/BUCK"),
            in_workspace: false,
            rustc_flags: vec![],
        },
    );

    let res = merge_unit_test_targets(targets.clone());
    assert!(res.contains_key(&Target::new("//foo-integration-test")));
}

#[test]
fn named_deps_underscores() {
    let mut target_index = FxHashMap::default();
    target_index.insert(
        Target::new("//bar"),
        TargetInfo {
            name: "bar".to_owned(),
            label: "bar".to_owned(),
            kind: Kind::Library,
            edition: None,
            srcs: vec![],
            mapped_srcs: FxHashMap::default(),
            crate_name: None,
            crate_dynamic: None,
            crate_root: PathBuf::default(),
            deps: vec![],
            test_deps: vec![],
            named_deps: FxHashMap::default(),
            proc_macro: None,
            features: vec![],
            env: FxHashMap::default(),
            source_folder: PathBuf::from("/tmp"),
            project_relative_buildfile: PathBuf::from("bar/BUCK"),
            in_workspace: false,
            rustc_flags: vec![],
        },
    );

    let mut named_deps = FxHashMap::default();
    named_deps.insert("bar-baz".to_owned(), Target::new("//bar"));

    let info = TargetInfo {
        name: "foo".to_owned(),
        label: "foo".to_owned(),
        kind: Kind::Library,
        edition: None,
        srcs: vec![],
        mapped_srcs: FxHashMap::default(),
        crate_name: None,
        crate_dynamic: None,
        crate_root: PathBuf::default(),
        deps: vec![],
        test_deps: vec![],
        named_deps,
        proc_macro: None,
        features: vec![],
        env: FxHashMap::default(),
        source_folder: PathBuf::from("/tmp"),
        project_relative_buildfile: PathBuf::from("foo/BUCK"),
        in_workspace: false,
        rustc_flags: vec![],
    };

    let mut targets_to_ids = FxHashMap::default();
    let bar_target = Target::new("//bar");
    targets_to_ids.insert(&bar_target, 0);

    let dep_targets = resolve_aliases(&info.deps, &FxHashMap::default(), &FxHashMap::default());
    let deps = as_deps(&dep_targets, &info, &targets_to_ids, &target_index);

    assert_eq!(
        deps,
        vec![Dep {
            crate_index: 0,
            name: "bar_baz".to_owned()
        }]
    );
}

#[test]
fn alias_of_existing_target() {
    let targets = vec![
        Target::new("//foo"),
        Target::new("//foo-alias"),
        Target::new("//bar"),
    ];

    let mut aliases = FxHashMap::default();
    aliases.insert(
        Target::new("//foo-alias"),
        AliasedTargetInfo {
            actual: Target::new("//foo"),
        },
    );

    let dep_targets = resolve_aliases(&targets, &aliases, &FxHashMap::default());

    assert_eq!(
        dep_targets,
        vec![Target::new("//foo"), Target::new("//bar"),]
    );
}

#[test]
fn test_select_mode() {
    // Test default behavior without the fbcode_build cfg
    if cfg!(not(fbcode_build)) {
        assert_eq!(select_mode(None), None);
        assert_eq!(
            select_mode(Some("custom-mode")),
            Some("custom-mode".to_owned())
        );
    }

    // Test behavior with the fbcode_build cfg enabled
    if cfg!(all(fbcode_build, target_os = "macos")) {
        assert_eq!(select_mode(None), Some("@fbcode//mode/mac".to_owned()));
        assert_eq!(
            select_mode(Some("custom-mode")),
            Some("custom-mode".to_owned())
        );
    }

    if cfg!(all(fbcode_build, target_os = "windows")) {
        assert_eq!(select_mode(None), Some("@fbcode//mode/win".to_owned()));
        assert_eq!(
            select_mode(Some("custom-mode")),
            Some("custom-mode".to_owned())
        );
    }

    if cfg!(all(
        fbcode_build,
        not(any(target_os = "macos", target_os = "windows"))
    )) {
        assert_eq!(select_mode(None), None);
        assert_eq!(
            select_mode(Some("custom-mode")),
            Some("custom-mode".to_owned())
        );
    }
}<|MERGE_RESOLUTION|>--- conflicted
+++ resolved
@@ -52,11 +52,8 @@
     expanded_and_resolved: ExpandedAndResolved,
     aliases: FxHashMap<Target, AliasedTargetInfo>,
     check_cycles: bool,
-<<<<<<< HEAD
     buck2_command: Option<String>,
-=======
     include_all_buildfiles: bool,
->>>>>>> 94e55c9c
 ) -> Result<JsonProject, anyhow::Error> {
     let mode = select_mode(None);
     let buck = Buck::new(buck2_command, mode);
