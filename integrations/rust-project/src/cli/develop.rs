/*
 * Copyright (c) Meta Platforms, Inc. and affiliates.
 *
 * This source code is licensed under both the MIT license found in the
 * LICENSE-MIT file in the root directory of this source tree and the Apache
 * License, Version 2.0 found in the LICENSE-APACHE file in the root directory
 * of this source tree.
 */

use std::io::BufWriter;
use std::io::Write;
use std::path::Path;
use std::path::PathBuf;

use rustc_hash::FxHashMap;
use serde::Deserialize;
use serde::Serialize;
use tracing::info;

use super::Input;
use crate::buck;
use crate::buck::select_mode;
use crate::buck::to_json_project;
use crate::buck::Buck;
use crate::json_project::JsonProject;
use crate::json_project::Sysroot;
use crate::path::safe_canonicalize;
use crate::sysroot::resolve_buckconfig_sysroot;
use crate::sysroot::resolve_rustup_sysroot;
use crate::sysroot::SysrootConfig;
use crate::target::Target;
use crate::Command;

#[derive(Debug)]
pub(crate) struct Develop {
    pub(crate) sysroot: SysrootConfig,
    pub(crate) buck: buck::Buck,
    pub(crate) check_cycles: bool,
    pub(crate) invoked_by_ra: bool,
    pub(crate) buck2_command: Option<String>,
    pub(crate) include_all_buildfiles: bool,
}

pub(crate) struct OutputCfg {
    out: Output,
    pretty: bool,
}

#[derive(Debug)]
pub(crate) enum Output {
    Path(PathBuf),
    Stdout,
}

impl Develop {
    pub(crate) fn from_command(command: Command) -> (Develop, Input, OutputCfg) {
        if let crate::Command::Develop {
            files,
            targets,
            out,
            stdout,
            prefer_rustup_managed_toolchain,
            sysroot,
            pretty,
            mode,
            check_cycles,
            buck2_command,
            include_all_buildfiles,
            ..
        } = command
        {
            let out = if stdout {
                Output::Stdout
            } else {
                Output::Path(out)
            };

            let sysroot = if prefer_rustup_managed_toolchain {
                SysrootConfig::Rustup
            } else if let Some(sysroot) = sysroot {
                SysrootConfig::Sysroot(sysroot)
            } else {
                SysrootConfig::BuckConfig
            };

            let mode = select_mode(mode.as_deref());
            let buck = buck::Buck::new(buck2_command.clone(), mode);

            let develop = Develop {
                sysroot,
                buck,
                check_cycles,
                invoked_by_ra: false,
                buck2_command,
                include_all_buildfiles,
            };
            let out = OutputCfg { out, pretty };

            let input = if !targets.is_empty() {
                let targets = targets.into_iter().map(Target::new).collect();
                Input::Targets(targets)
            } else {
                Input::Files(files)
            };

            return (develop, input, out);
        }

        if let crate::Command::DevelopJson {
            sysroot_mode,
            args,
            buck2_command,
            ..
        } = command
        {
            let out = Output::Stdout;
            let mode = select_mode(None);

            let sysroot = match sysroot_mode {
                crate::SysrootMode::BuckConfig => SysrootConfig::BuckConfig,
                crate::SysrootMode::Rustc => SysrootConfig::Rustup,
                crate::SysrootMode::FullPath(path) => SysrootConfig::Sysroot(path),
                crate::SysrootMode::Command(cmd_args) => {
                    let cmd = cmd_args[0].clone();
                    let args = cmd_args[1..].to_vec();
                    let output = std::process::Command::new(cmd).args(args).output().unwrap();
                    let path = String::from_utf8(output.stdout).unwrap();
                    SysrootConfig::Sysroot(PathBuf::from(path.trim()))
                }
            };

            let buck = buck::Buck::new(buck2_command.clone(), mode);

            let develop = Develop {
                sysroot,
                buck,
                check_cycles: false,
                invoked_by_ra: true,
                buck2_command,
                include_all_buildfiles: false,
            };
            let out = OutputCfg { out, pretty: false };

            let input = match args {
                crate::JsonArguments::Path(path) => Input::Files(vec![path]),
                crate::JsonArguments::Buildfile(path) => Input::Buildfile(vec![path]),
                crate::JsonArguments::Label(target) => Input::Targets(vec![Target::new(target)]),
            };

            return (develop, input, out);
        }

        unreachable!("No other subcommand is supported.")
    }
}

const DEFAULT_EXTRA_TARGETS: usize = 50;

#[derive(Serialize, Deserialize)]
pub(crate) struct OutputData {
    pub(crate) buildfile: PathBuf,
    pub(crate) project: JsonProject,
    pub(crate) kind: String,
}

impl Develop {
    pub(crate) fn run(self, input: Input, cfg: OutputCfg) -> Result<(), anyhow::Error> {
        let start = std::time::Instant::now();
        let input = match input {
            Input::Targets(targets) => Input::Targets(targets),
            Input::Files(files) => {
                let canonical_files = files
                    .into_iter()
                    .map(|p| safe_canonicalize(&p))
                    .collect::<Vec<_>>();

                Input::Files(canonical_files)
            }
            Input::Buildfile(buildfiles) => Input::Buildfile(buildfiles),
        };
        let mut writer: BufWriter<Box<dyn Write>> = match cfg.out {
            Output::Path(ref p) => {
                let out = std::fs::File::create(p)?;
                BufWriter::new(Box::new(out))
            }
            Output::Stdout => BufWriter::new(Box::new(std::io::stdout())),
        };

        let targets = self.related_targets(input.clone())?;
        if targets.is_empty() {
            let err = anyhow::anyhow!("No owning target found")
                .context(format!("Could not find owning target for {:?}", input));
            return Err(err);
        }

        if self.invoked_by_ra {
            for (buildfile, targets) in targets {
                let project = self.run_inner(targets)?;

                // we have to log before we write the output, because rust-analyzer will kill us after the write
                crate::scuba::log_develop(start.elapsed(), input.clone(), self.invoked_by_ra);

                let out = OutputData {
                    buildfile,
                    project,
                    kind: "finished".to_owned(),
                };
                let out = serde_json::to_string(&out)?;
                println!("{}", out);
            }
        } else {
            let mut targets = targets.into_values().flatten().collect::<Vec<_>>();
            targets.sort();
            targets.dedup();

            let project = self.run_inner(targets)?;
            crate::scuba::log_develop(start.elapsed(), input, self.invoked_by_ra);

            if cfg.pretty {
                serde_json::to_writer_pretty(&mut writer, &project)?;
            } else {
                serde_json::to_writer(&mut writer, &project)?;
            }
            writeln!(writer)?;
            match &cfg.out {
                Output::Path(p) => info!(file = ?p, "wrote rust-project.json"),
                Output::Stdout => info!("wrote rust-project.json to stdout"),
            }
        }

        Ok(())
    }

    pub(crate) fn run_inner(&self, targets: Vec<Target>) -> Result<JsonProject, anyhow::Error> {
        let Develop {
            sysroot,
            buck,
            check_cycles,
            buck2_command,
            include_all_buildfiles,
            ..
        } = self;

        info!("fetching sysroot");
        let sysroot = match &sysroot {
            SysrootConfig::Sysroot(path) => Sysroot {
                sysroot: safe_canonicalize(&expand_tilde(path)?),
                sysroot_src: None,
                sysroot_project: None,
            },
            SysrootConfig::BuckConfig => {
                let project_root = buck.resolve_project_root()?;
                resolve_buckconfig_sysroot(&buck, &project_root)?
            }
            SysrootConfig::Rustup => resolve_rustup_sysroot()?,
        };

        let exclude_workspaces =
            std::env::var("RUST_PROJECT_EXCLUDE_WORKSPACES").is_ok_and(|it| it != "0");

        // FIXME(JakobDegen): This should be set via a configuration mechanism of some kind.
        #[cfg(not(fbcode_build))]
        let extra_cfgs = &["test".to_owned()];
        #[cfg(fbcode_build)]
        let extra_cfgs = &["test".to_owned(), "fbcode_build".to_owned()];

        develop_with_sysroot(
            buck,
            targets,
            sysroot,
            exclude_workspaces,
            *check_cycles,
<<<<<<< HEAD
            buck2_command.clone(),
            *include_all_buildfiles
=======
            *include_all_buildfiles,
            extra_cfgs,
>>>>>>> 873187a1
        )
    }

    /// For every Rust file, return the relevant buck targets that should be used to configure rust-analyzer.
    pub(crate) fn related_targets(
        &self,
        input: Input,
    ) -> Result<FxHashMap<PathBuf, Vec<Target>>, anyhow::Error> {
        // We want to load additional targets from the enclosing buildfile, to help users
        // who have a bunch of small targets in their buildfile. However, we want to set a limit
        // so we don't try to load everything in very large generated buildfiles.
        let max_extra_targets: usize = match std::env::var("RUST_PROJECT_EXTRA_TARGETS") {
            Ok(s) => s.parse::<usize>().unwrap_or(DEFAULT_EXTRA_TARGETS),
            Err(_) => DEFAULT_EXTRA_TARGETS,
        };

        // We always want the targets that directly own these Rust files.
        self.buck.query_owners(input, max_extra_targets)
    }
}

fn expand_tilde(path: &Path) -> Result<PathBuf, anyhow::Error> {
    if path.starts_with("~") {
        let path = path.strip_prefix("~")?;
        let home = std::env::var("HOME")?;
        let home = PathBuf::from(home);
        Ok(home.join(path))
    } else {
        Ok(path.to_path_buf())
    }
}

pub(crate) fn develop_with_sysroot(
    buck: &Buck,
    targets: Vec<Target>,
    sysroot: Sysroot,
    exclude_workspaces: bool,
    check_cycles: bool,
    include_all_buildfiles: bool,
    extra_cfgs: &[String],
) -> Result<JsonProject, anyhow::Error> {
    info!("building generated code");
    let expanded_and_resolved = buck.expand_and_resolve(&targets, exclude_workspaces)?;

    info!("resolving aliased libraries");
    let aliased_libraries =
        buck.query_aliased_libraries(&expanded_and_resolved.expanded_targets)?;

    info!("converting buck info to rust-project.json");
    let rust_project = to_json_project(
        sysroot,
        expanded_and_resolved,
        aliased_libraries,
        check_cycles,
        include_all_buildfiles,
        extra_cfgs,
    )?;

    Ok(rust_project)
}<|MERGE_RESOLUTION|>--- conflicted
+++ resolved
@@ -270,13 +270,9 @@
             sysroot,
             exclude_workspaces,
             *check_cycles,
-<<<<<<< HEAD
             buck2_command.clone(),
-            *include_all_buildfiles
-=======
             *include_all_buildfiles,
             extra_cfgs,
->>>>>>> 873187a1
         )
     }
 
