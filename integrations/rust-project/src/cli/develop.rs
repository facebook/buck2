/*
 * Copyright (c) Meta Platforms, Inc. and affiliates.
 *
 * This source code is licensed under both the MIT license found in the
 * LICENSE-MIT file in the root directory of this source tree and the Apache
 * License, Version 2.0 found in the LICENSE-APACHE file in the root directory
 * of this source tree.
 */

use std::io::BufWriter;
use std::io::Write;
use std::path::Path;
use std::path::PathBuf;

use rustc_hash::FxHashMap;
use serde::Deserialize;
use serde::Serialize;
use tracing::info;

use super::Input;
use crate::buck;
use crate::buck::select_mode;
use crate::buck::to_json_project;
use crate::buck::Buck;
use crate::json_project::JsonProject;
use crate::json_project::Sysroot;
use crate::path::safe_canonicalize;
use crate::sysroot::resolve_buckconfig_sysroot;
use crate::sysroot::resolve_rustup_sysroot;
use crate::sysroot::SysrootConfig;
use crate::target::Target;
use crate::Command;

#[derive(Debug)]
pub(crate) struct Develop {
    pub(crate) sysroot: SysrootConfig,
    pub(crate) buck: buck::Buck,
    pub(crate) check_cycles: bool,
    pub(crate) invoked_by_ra: bool,
<<<<<<< HEAD
    pub(crate) buck2_command: Option<String>,
=======
    pub(crate) include_all_buildfiles: bool,
>>>>>>> 94e55c9c
}

pub(crate) struct OutputCfg {
    out: Output,
    pretty: bool,
}

#[derive(Debug)]
pub(crate) enum Output {
    Path(PathBuf),
    Stdout,
}

impl Develop {
    pub(crate) fn from_command(command: Command) -> (Develop, Input, OutputCfg) {
        if let crate::Command::Develop {
            files,
            targets,
            out,
            stdout,
            prefer_rustup_managed_toolchain,
            sysroot,
            pretty,
            mode,
            check_cycles,
<<<<<<< HEAD
            buck2_command,
=======
            include_all_buildfiles,
>>>>>>> 94e55c9c
            ..
        } = command
        {
            let out = if stdout {
                Output::Stdout
            } else {
                Output::Path(out)
            };

            let sysroot = if prefer_rustup_managed_toolchain {
                SysrootConfig::Rustup
            } else if let Some(sysroot) = sysroot {
                SysrootConfig::Sysroot(sysroot)
            } else {
                SysrootConfig::BuckConfig
            };

            let mode = select_mode(mode.as_deref());
            let buck = buck::Buck::new(buck2_command.clone(), mode);

            let develop = Develop {
                sysroot,
                buck,
                check_cycles,
                invoked_by_ra: false,
<<<<<<< HEAD
                buck2_command,
=======
                include_all_buildfiles,
>>>>>>> 94e55c9c
            };
            let out = OutputCfg { out, pretty };

            let input = if !targets.is_empty() {
                let targets = targets.into_iter().map(Target::new).collect();
                Input::Targets(targets)
            } else {
                Input::Files(files)
            };

            return (develop, input, out);
        }

        if let crate::Command::DevelopJson {
            sysroot_mode,
            args,
            buck2_command,
            ..
        } = command
        {
            let out = Output::Stdout;
            let mode = select_mode(None);

            let sysroot = match sysroot_mode {
                crate::SysrootMode::BuckConfig => SysrootConfig::BuckConfig,
                crate::SysrootMode::Rustc => SysrootConfig::Rustup,
                crate::SysrootMode::FullPath(path) => SysrootConfig::Sysroot(path),
                crate::SysrootMode::Command(cmd_args) => {
                    let cmd = cmd_args[0].clone();
                    let args = cmd_args[1..].to_vec();
                    let output = std::process::Command::new(cmd).args(args).output().unwrap();
                    let path = String::from_utf8(output.stdout).unwrap();
                    SysrootConfig::Sysroot(PathBuf::from(path.trim()))
                }
            };

            let buck = buck::Buck::new(buck2_command.clone(), mode);

            let develop = Develop {
                sysroot,
                buck,
                check_cycles: false,
                invoked_by_ra: true,
<<<<<<< HEAD
                buck2_command,
=======
                include_all_buildfiles: false,
>>>>>>> 94e55c9c
            };
            let out = OutputCfg { out, pretty: false };

            let input = match args {
                crate::JsonArguments::Path(path) => Input::Files(vec![path]),
                crate::JsonArguments::Buildfile(path) => Input::Buildfile(vec![path]),
                crate::JsonArguments::Label(target) => Input::Targets(vec![Target::new(target)]),
            };

            return (develop, input, out);
        }

        unreachable!("No other subcommand is supported.")
    }
}

const DEFAULT_EXTRA_TARGETS: usize = 50;

#[derive(Serialize, Deserialize)]
pub(crate) struct OutputData {
    pub(crate) buildfile: PathBuf,
    pub(crate) project: JsonProject,
    pub(crate) kind: String,
}

impl Develop {
    pub(crate) fn run(self, input: Input, cfg: OutputCfg) -> Result<(), anyhow::Error> {
        let start = std::time::Instant::now();
        let input = match input {
            Input::Targets(targets) => Input::Targets(targets),
            Input::Files(files) => {
                let canonical_files = files
                    .into_iter()
                    .map(|p| safe_canonicalize(&p))
                    .collect::<Vec<_>>();

                Input::Files(canonical_files)
            }
            Input::Buildfile(buildfiles) => Input::Buildfile(buildfiles),
        };
        let mut writer: BufWriter<Box<dyn Write>> = match cfg.out {
            Output::Path(ref p) => {
                let out = std::fs::File::create(p)?;
                BufWriter::new(Box::new(out))
            }
            Output::Stdout => BufWriter::new(Box::new(std::io::stdout())),
        };

        let targets = self.related_targets(input.clone())?;
        if targets.is_empty() {
            let err = anyhow::anyhow!("No owning target found")
                .context(format!("Could not find owning target for {:?}", input));
            return Err(err);
        }

        if self.invoked_by_ra {
            for (buildfile, targets) in targets {
                let project = self.run_inner(targets)?;

                // we have to log before we write the output, because rust-analyzer will kill us after the write
                crate::scuba::log_develop(start.elapsed(), input.clone(), self.invoked_by_ra);

                let out = OutputData {
                    buildfile,
                    project,
                    kind: "finished".to_owned(),
                };
                let out = serde_json::to_string(&out)?;
                println!("{}", out);
            }
        } else {
            let mut targets = targets.into_values().flatten().collect::<Vec<_>>();
            targets.sort();
            targets.dedup();

            let project = self.run_inner(targets)?;
            crate::scuba::log_develop(start.elapsed(), input, self.invoked_by_ra);

            if cfg.pretty {
                serde_json::to_writer_pretty(&mut writer, &project)?;
            } else {
                serde_json::to_writer(&mut writer, &project)?;
            }
            writeln!(writer)?;
            match &cfg.out {
                Output::Path(p) => info!(file = ?p, "wrote rust-project.json"),
                Output::Stdout => info!("wrote rust-project.json to stdout"),
            }
        }

        Ok(())
    }

    pub(crate) fn run_inner(&self, targets: Vec<Target>) -> Result<JsonProject, anyhow::Error> {
        let Develop {
            sysroot,
            buck,
            check_cycles,
<<<<<<< HEAD
            buck2_command,
=======
            include_all_buildfiles,
>>>>>>> 94e55c9c
            ..
        } = self;

        info!("fetching sysroot");
        let sysroot = match &sysroot {
            SysrootConfig::Sysroot(path) => Sysroot {
                sysroot: safe_canonicalize(&expand_tilde(path)?),
                sysroot_src: None,
                sysroot_project: None,
            },
            SysrootConfig::BuckConfig => {
                let project_root = buck.resolve_project_root()?;
                resolve_buckconfig_sysroot(&buck, &project_root)?
            }
            SysrootConfig::Rustup => resolve_rustup_sysroot()?,
        };

        let exclude_workspaces =
            std::env::var("RUST_PROJECT_EXCLUDE_WORKSPACES").is_ok_and(|it| it != "0");

        develop_with_sysroot(
            buck,
            targets,
            sysroot,
            exclude_workspaces,
            *check_cycles,
<<<<<<< HEAD
            buck2_command.clone(),
        )?;

        Ok(rust_project)
=======
            *include_all_buildfiles,
        )
>>>>>>> 94e55c9c
    }

    /// For every Rust file, return the relevant buck targets that should be used to configure rust-analyzer.
    pub(crate) fn related_targets(
        &self,
        input: Input,
    ) -> Result<FxHashMap<PathBuf, Vec<Target>>, anyhow::Error> {
        // We want to load additional targets from the enclosing buildfile, to help users
        // who have a bunch of small targets in their buildfile. However, we want to set a limit
        // so we don't try to load everything in very large generated buildfiles.
        let max_extra_targets: usize = match std::env::var("RUST_PROJECT_EXTRA_TARGETS") {
            Ok(s) => s.parse::<usize>().unwrap_or(DEFAULT_EXTRA_TARGETS),
            Err(_) => DEFAULT_EXTRA_TARGETS,
        };

        // We always want the targets that directly own these Rust files.
        self.buck.query_owners(input, max_extra_targets)
    }
}

fn expand_tilde(path: &Path) -> Result<PathBuf, anyhow::Error> {
    if path.starts_with("~") {
        let path = path.strip_prefix("~")?;
        let home = std::env::var("HOME")?;
        let home = PathBuf::from(home);
        Ok(home.join(path))
    } else {
        Ok(path.to_path_buf())
    }
}

pub(crate) fn develop_with_sysroot(
    buck: &Buck,
    targets: Vec<Target>,
    sysroot: Sysroot,
    exclude_workspaces: bool,
    check_cycles: bool,
    include_all_buildfiles: bool,
) -> Result<JsonProject, anyhow::Error> {
    info!("building generated code");
    let expanded_and_resolved = buck.expand_and_resolve(&targets, exclude_workspaces)?;

    info!("resolving aliased libraries");
    let aliased_libraries =
        buck.query_aliased_libraries(&expanded_and_resolved.expanded_targets)?;

    info!("converting buck info to rust-project.json");
    let rust_project = to_json_project(
        sysroot,
        expanded_and_resolved,
        aliased_libraries,
        check_cycles,
        include_all_buildfiles,
    )?;

    Ok(rust_project)
}<|MERGE_RESOLUTION|>--- conflicted
+++ resolved
@@ -37,11 +37,8 @@
     pub(crate) buck: buck::Buck,
     pub(crate) check_cycles: bool,
     pub(crate) invoked_by_ra: bool,
-<<<<<<< HEAD
     pub(crate) buck2_command: Option<String>,
-=======
     pub(crate) include_all_buildfiles: bool,
->>>>>>> 94e55c9c
 }
 
 pub(crate) struct OutputCfg {
@@ -67,11 +64,8 @@
             pretty,
             mode,
             check_cycles,
-<<<<<<< HEAD
             buck2_command,
-=======
             include_all_buildfiles,
->>>>>>> 94e55c9c
             ..
         } = command
         {
@@ -97,11 +91,8 @@
                 buck,
                 check_cycles,
                 invoked_by_ra: false,
-<<<<<<< HEAD
                 buck2_command,
-=======
                 include_all_buildfiles,
->>>>>>> 94e55c9c
             };
             let out = OutputCfg { out, pretty };
 
@@ -145,11 +136,8 @@
                 buck,
                 check_cycles: false,
                 invoked_by_ra: true,
-<<<<<<< HEAD
                 buck2_command,
-=======
                 include_all_buildfiles: false,
->>>>>>> 94e55c9c
             };
             let out = OutputCfg { out, pretty: false };
 
@@ -248,11 +236,8 @@
             sysroot,
             buck,
             check_cycles,
-<<<<<<< HEAD
             buck2_command,
-=======
             include_all_buildfiles,
->>>>>>> 94e55c9c
             ..
         } = self;
 
@@ -279,15 +264,9 @@
             sysroot,
             exclude_workspaces,
             *check_cycles,
-<<<<<<< HEAD
             buck2_command.clone(),
-        )?;
-
-        Ok(rust_project)
-=======
-            *include_all_buildfiles,
+            *include_all_buildfiles
         )
->>>>>>> 94e55c9c
     }
 
     /// For every Rust file, return the relevant buck targets that should be used to configure rust-analyzer.
