# Copyright (c) Meta Platforms, Inc. and affiliates.
#
# This source code is licensed under both the MIT license found in the
# LICENSE-MIT file in the root directory of this source tree and the Apache
# License, Version 2.0 found in the LICENSE-APACHE file in the root directory
# of this source tree.

load("@prelude//cxx:cxx_toolchain_types.bzl", "AsCompilerInfo", "AsmCompilerInfo", "BinaryUtilitiesInfo", "CCompilerInfo", "CxxCompilerInfo", "CxxObjectFormat", "CxxPlatformInfo", "CxxToolchainInfo", "LinkerInfo", "LinkerType", "PicBehavior", "ShlibInterfacesMode", "StripFlagsInfo", "cxx_toolchain_infos")
load("@prelude//cxx:cxx_utility.bzl", "cxx_toolchain_allow_cache_upload_args")
load("@prelude//cxx:debug.bzl", "SplitDebugMode")
load("@prelude//cxx:headers.bzl", "HeaderMode")
load("@prelude//cxx:linker.bzl", "is_pdb_generated")
load(
    "@prelude//linking:link_info.bzl",
    "LinkStyle",
)
load("@prelude//linking:lto.bzl", "LtoMode")
load("@prelude//user:rule_spec.bzl", "RuleRegistrationSpec")
load("@prelude//utils:pick.bzl", _pick = "pick", _pick_and_add = "pick_and_add", _pick_bin = "pick_bin", _pick_dep = "pick_dep", _pick_raw = "pick_raw")
load("@prelude//utils:utils.bzl", "flatten", "map_val", "value_or")

def _cxx_toolchain_override(ctx):
    base_toolchain = ctx.attrs.base[CxxToolchainInfo]
    base_as_info = base_toolchain.as_compiler_info
    as_info = None
    if base_as_info != None:
        as_info = AsCompilerInfo(
            compiler = _pick_bin(ctx.attrs.as_compiler, base_as_info.compiler),
            compiler_type = base_as_info.compiler_type,
            compiler_flags = _pick(ctx.attrs.as_compiler_flags, base_as_info.compiler_flags),
            preprocessor = _pick_bin(ctx.attrs.as_compiler, base_as_info.preprocessor),
            preprocessor_type = base_as_info.preprocessor_type,
            preprocessor_flags = _pick(ctx.attrs.as_preprocessor_flags, base_as_info.preprocessor_flags),
            dep_files_processor = base_as_info.dep_files_processor,
        )
    asm_info = base_toolchain.asm_compiler_info
    if asm_info != None:
        asm_info = AsmCompilerInfo(
            compiler = _pick_bin(ctx.attrs.asm_compiler, asm_info.compiler),
            compiler_type = _pick_raw(ctx.attrs.asm_compiler_type, asm_info.compiler_type),
            compiler_flags = _pick(ctx.attrs.asm_compiler_flags, asm_info.compiler_flags),
            preprocessor = _pick_bin(ctx.attrs.asm_compiler, asm_info.preprocessor),
            preprocessor_type = asm_info.preprocessor_type,
            preprocessor_flags = _pick(ctx.attrs.asm_preprocessor_flags, asm_info.preprocessor_flags),
            dep_files_processor = asm_info.dep_files_processor,
        )
    base_c_info = base_toolchain.c_compiler_info
    c_info = CCompilerInfo(
        compiler = _pick_bin(ctx.attrs.c_compiler, base_c_info.compiler),
        compiler_type = base_c_info.compiler_type,
        compiler_flags = _pick_and_add(ctx.attrs.c_compiler_flags, ctx.attrs.additional_c_compiler_flags, base_c_info.compiler_flags),
        preprocessor = _pick_bin(ctx.attrs.c_compiler, base_c_info.preprocessor),
        preprocessor_type = base_c_info.preprocessor_type,
        preprocessor_flags = _pick(ctx.attrs.c_preprocessor_flags, base_c_info.preprocessor_flags),
        dep_files_processor = base_c_info.dep_files_processor,
        allow_cache_upload = _pick_raw(ctx.attrs.c_compiler_allow_cache_upload, base_c_info.allow_cache_upload),
    )
    base_cxx_info = base_toolchain.cxx_compiler_info
    cxx_info = CxxCompilerInfo(
        compiler = _pick_bin(ctx.attrs.cxx_compiler, base_cxx_info.compiler),
        compiler_type = base_cxx_info.compiler_type,
        compiler_flags = _pick_and_add(ctx.attrs.cxx_compiler_flags, ctx.attrs.additional_cxx_compiler_flags, base_cxx_info.compiler_flags),
        preprocessor = _pick_bin(ctx.attrs.cxx_compiler, base_cxx_info.preprocessor),
        preprocessor_type = base_cxx_info.preprocessor_type,
        preprocessor_flags = _pick(ctx.attrs.cxx_preprocessor_flags, base_cxx_info.preprocessor_flags),
        dep_files_processor = base_cxx_info.dep_files_processor,
        allow_cache_upload = _pick_raw(ctx.attrs.cxx_compiler_allow_cache_upload, base_cxx_info.allow_cache_upload),
    )
    base_linker_info = base_toolchain.linker_info
    linker_type = ctx.attrs.linker_type if ctx.attrs.linker_type != None else base_linker_info.type
    pdb_expected = is_pdb_generated(linker_type, ctx.attrs.linker_flags) if ctx.attrs.linker_flags != None else base_linker_info.is_pdb_generated

    # This handles case when linker type is overridden to non-windows from
    # windows but linker flags are inherited.
    # When it's changed from non-windows to windows but flags are not changed,
    # we can't inspect base linker flags and disable PDB subtargets.
    # This shouldn't be a problem because to use windows linker after non-windows
    # linker flags should be changed as well.
    pdb_expected = linker_type == "windows" and pdb_expected
    shlib_interfaces = ShlibInterfacesMode(ctx.attrs.shared_library_interface_mode) if ctx.attrs.shared_library_interface_mode else None
    sanitizer_runtime_files = flatten([runtime_file[DefaultInfo].default_outputs for runtime_file in ctx.attrs.sanitizer_runtime_files]) if ctx.attrs.sanitizer_runtime_files != None else None
    linker_info = LinkerInfo(
        archiver = _pick_bin(ctx.attrs.archiver, base_linker_info.archiver),
        archiver_type = base_linker_info.archiver_type,
        archiver_supports_argfiles = value_or(ctx.attrs.archiver_supports_argfiles, base_linker_info.archiver_supports_argfiles),
        archive_contents = base_linker_info.archive_contents,
        archive_objects_locally = value_or(ctx.attrs.archive_objects_locally, base_linker_info.archive_objects_locally),
        binary_extension = base_linker_info.binary_extension,
        generate_linker_maps = value_or(ctx.attrs.generate_linker_maps, base_linker_info.generate_linker_maps),
        link_binaries_locally = value_or(ctx.attrs.link_binaries_locally, base_linker_info.link_binaries_locally),
        link_libraries_locally = value_or(ctx.attrs.link_libraries_locally, base_linker_info.link_libraries_locally),
        link_style = LinkStyle(ctx.attrs.link_style) if ctx.attrs.link_style != None else base_linker_info.link_style,
        link_weight = value_or(ctx.attrs.link_weight, base_linker_info.link_weight),
        link_ordering = base_linker_info.link_ordering,
        linker = _pick_bin(ctx.attrs.linker, base_linker_info.linker),
        linker_flags = _pick(ctx.attrs.linker_flags, base_linker_info.linker_flags),
        post_linker_flags = _pick(ctx.attrs.post_linker_flags, base_linker_info.post_linker_flags),
        lto_mode = value_or(map_val(LtoMode, ctx.attrs.lto_mode), base_linker_info.lto_mode),
        object_file_extension = base_linker_info.object_file_extension,
        shlib_interfaces = value_or(shlib_interfaces, base_linker_info.shlib_interfaces),
        mk_shlib_intf = _pick_dep(ctx.attrs.mk_shlib_intf, base_linker_info.mk_shlib_intf),
        requires_archives = base_linker_info.requires_archives,
        requires_objects = base_linker_info.requires_objects,
        supports_distributed_thinlto = base_linker_info.supports_distributed_thinlto,
        independent_shlib_interface_linker_flags = base_linker_info.independent_shlib_interface_linker_flags,
        sanitizer_runtime_enabled = value_or(ctx.attrs.sanitizer_runtime_enabled, base_linker_info.sanitizer_runtime_enabled),
        sanitizer_runtime_files = value_or(sanitizer_runtime_files, base_linker_info.sanitizer_runtime_files),
        shared_dep_runtime_ld_flags = [],
        shared_library_name_default_prefix = ctx.attrs.shared_library_name_default_prefix if ctx.attrs.shared_library_name_default_prefix != None else base_linker_info.shared_library_name_default_prefix,
        shared_library_name_format = ctx.attrs.shared_library_name_format if ctx.attrs.shared_library_name_format != None else base_linker_info.shared_library_name_format,
        shared_library_versioned_name_format = ctx.attrs.shared_library_versioned_name_format if ctx.attrs.shared_library_versioned_name_format != None else base_linker_info.shared_library_versioned_name_format,
        static_dep_runtime_ld_flags = [],
        static_pic_dep_runtime_ld_flags = [],
        static_library_extension = base_linker_info.static_library_extension,
        type = linker_type,
        use_archiver_flags = value_or(ctx.attrs.use_archiver_flags, base_linker_info.use_archiver_flags),
        force_full_hybrid_if_capable = value_or(ctx.attrs.force_full_hybrid_if_capable, base_linker_info.force_full_hybrid_if_capable),
        is_pdb_generated = pdb_expected,
    )

    base_binary_utilities_info = base_toolchain.binary_utilities_info
    binary_utilities_info = BinaryUtilitiesInfo(
        nm = _pick_bin(ctx.attrs.nm, base_binary_utilities_info.nm),
        objcopy = _pick_bin(ctx.attrs.objcopy, base_binary_utilities_info.objcopy),
        objdump = _pick_bin(ctx.attrs.objdump, base_binary_utilities_info.objdump),
        ranlib = _pick_bin(ctx.attrs.ranlib, base_binary_utilities_info.ranlib),
        strip = _pick_bin(ctx.attrs.strip, base_binary_utilities_info.strip),
        dwp = base_binary_utilities_info.dwp,
        bolt_msdk = base_binary_utilities_info.bolt_msdk,
    )

    base_strip_flags_info = base_toolchain.strip_flags_info
    if base_strip_flags_info:
        strip_flags_info = StripFlagsInfo(
            strip_debug_flags = _pick(ctx.attrs.strip_debug_flags, base_strip_flags_info.strip_debug_flags),
            strip_non_global_flags = _pick(ctx.attrs.strip_non_global_flags, base_strip_flags_info.strip_non_global_flags),
            strip_all_flags = _pick(ctx.attrs.strip_all_flags, base_strip_flags_info.strip_all_flags),
        )
    else:
        strip_flags_info = None

    return [
        DefaultInfo(),
    ] + cxx_toolchain_infos(
        platform_name = ctx.attrs.platform_name if ctx.attrs.platform_name != None else ctx.attrs.base[CxxPlatformInfo].name,
        platform_deps_aliases = ctx.attrs.platform_deps_aliases if ctx.attrs.platform_deps_aliases != None else [],
        linker_info = linker_info,
        as_compiler_info = as_info,
        asm_compiler_info = asm_info,
        binary_utilities_info = binary_utilities_info,
        bolt_enabled = value_or(ctx.attrs.bolt_enabled, base_toolchain.bolt_enabled),
        c_compiler_info = c_info,
        cxx_compiler_info = cxx_info,
        llvm_link = ctx.attrs.llvm_link if ctx.attrs.llvm_link != None else base_toolchain.llvm_link,
        # the rest are used without overrides
        cuda_compiler_info = base_toolchain.cuda_compiler_info,
        hip_compiler_info = base_toolchain.hip_compiler_info,
        header_mode = HeaderMode(ctx.attrs.header_mode) if ctx.attrs.header_mode != None else base_toolchain.header_mode,
        headers_as_raw_headers_mode = base_toolchain.headers_as_raw_headers_mode,
        mk_comp_db = _pick_bin(ctx.attrs.mk_comp_db, base_toolchain.mk_comp_db),
        mk_hmap = _pick_bin(ctx.attrs.mk_hmap, base_toolchain.mk_hmap),
        dist_lto_tools_info = base_toolchain.dist_lto_tools_info,
        use_dep_files = base_toolchain.use_dep_files,
        clang_remarks = base_toolchain.clang_remarks,
        clang_trace = base_toolchain.clang_trace,
        object_format = CxxObjectFormat(ctx.attrs.object_format) if ctx.attrs.object_format != None else base_toolchain.object_format,
        conflicting_header_basename_allowlist = base_toolchain.conflicting_header_basename_allowlist,
        strip_flags_info = strip_flags_info,
        pic_behavior = PicBehavior(ctx.attrs.pic_behavior) if ctx.attrs.pic_behavior != None else base_toolchain.pic_behavior.value,
<<<<<<< HEAD
        split_debug_mode = SplitDebugMode(ctx.attrs.split_debug_mode) if ctx.attrs.split_debug_mode else base_toolchain.split_debug_mode,
=======
        split_debug_mode = SplitDebugMode(value_or(ctx.attrs.split_debug_mode, base_toolchain.split_debug_mode.value)),
        target_sdk_version = base_toolchain.target_sdk_version,
>>>>>>> 7a8c5a19
    )

cxx_toolchain_override_registration_spec = RuleRegistrationSpec(
    name = "cxx_toolchain_override",
    impl = _cxx_toolchain_override,
    attrs = {
        "additional_c_compiler_flags": attrs.option(attrs.list(attrs.arg()), default = None),
        "additional_cxx_compiler_flags": attrs.option(attrs.list(attrs.arg()), default = None),
        "archive_objects_locally": attrs.option(attrs.bool(), default = None),
        "archiver": attrs.option(attrs.exec_dep(providers = [RunInfo]), default = None),
        "archiver_supports_argfiles": attrs.option(attrs.bool(), default = None),
        "as_compiler": attrs.option(attrs.exec_dep(providers = [RunInfo]), default = None),
        "as_compiler_flags": attrs.option(attrs.list(attrs.arg()), default = None),
        "as_preprocessor_flags": attrs.option(attrs.list(attrs.arg()), default = None),
        "asm_compiler": attrs.option(attrs.exec_dep(providers = [RunInfo]), default = None),
        "asm_compiler_flags": attrs.option(attrs.list(attrs.arg()), default = None),
        "asm_compiler_type": attrs.option(attrs.string(), default = None),
        "asm_preprocessor_flags": attrs.option(attrs.list(attrs.arg()), default = None),
        "base": attrs.toolchain_dep(providers = [CxxToolchainInfo]),
        "bolt_enabled": attrs.option(attrs.bool(), default = None),
        "c_compiler": attrs.option(attrs.exec_dep(providers = [RunInfo]), default = None),
        "c_compiler_flags": attrs.option(attrs.list(attrs.arg()), default = None),
        "c_preprocessor_flags": attrs.option(attrs.list(attrs.arg()), default = None),
        "cxx_compiler": attrs.option(attrs.exec_dep(providers = [RunInfo]), default = None),
        "cxx_compiler_flags": attrs.option(attrs.list(attrs.arg()), default = None),
        "cxx_preprocessor_flags": attrs.option(attrs.list(attrs.arg()), default = None),
        "force_full_hybrid_if_capable": attrs.option(attrs.bool(), default = None),
        "generate_linker_maps": attrs.option(attrs.bool(), default = None),
        "header_mode": attrs.option(attrs.enum(HeaderMode.values()), default = None),
        "link_binaries_locally": attrs.option(attrs.bool(), default = None),
        "link_libraries_locally": attrs.option(attrs.bool(), default = None),
        "link_style": attrs.option(attrs.enum(LinkStyle.values()), default = None),
        "link_weight": attrs.option(attrs.int(), default = None),
        "linker": attrs.option(attrs.exec_dep(providers = [RunInfo]), default = None),
        "linker_flags": attrs.option(attrs.list(attrs.arg()), default = None),
        "linker_type": attrs.option(attrs.enum(LinkerType), default = None),
        "llvm_link": attrs.option(attrs.exec_dep(providers = [RunInfo]), default = None),
        "lto_mode": attrs.option(attrs.enum(LtoMode.values()), default = None),
        "mk_comp_db": attrs.option(attrs.exec_dep(providers = [RunInfo]), default = None),
        "mk_hmap": attrs.option(attrs.exec_dep(providers = [RunInfo]), default = None),
        "mk_shlib_intf": attrs.option(attrs.exec_dep(providers = [RunInfo]), default = None),
        "nm": attrs.option(attrs.exec_dep(providers = [RunInfo]), default = None),
        "objcopy": attrs.option(attrs.exec_dep(providers = [RunInfo]), default = None),
        "objdump": attrs.option(attrs.exec_dep(providers = [RunInfo]), default = None),
        "object_format": attrs.enum(CxxObjectFormat.values(), default = "native"),
        "pic_behavior": attrs.enum(PicBehavior.values(), default = "supported"),
        "platform_deps_aliases": attrs.option(attrs.list(attrs.string()), default = None),
        "platform_name": attrs.option(attrs.string(), default = None),
        "post_linker_flags": attrs.option(attrs.list(attrs.arg()), default = None),
        "ranlib": attrs.option(attrs.exec_dep(providers = [RunInfo]), default = None),
        "sanitizer_runtime_enabled": attrs.bool(default = False),
        "sanitizer_runtime_files": attrs.option(attrs.set(attrs.dep(), sorted = True, default = []), default = None),  # Use `attrs.dep()` as it's not a tool, always propagate target platform
        "shared_library_interface_mode": attrs.option(attrs.enum(ShlibInterfacesMode.values()), default = None),
        "shared_library_name_default_prefix": attrs.option(attrs.string(), default = None),
        "shared_library_name_format": attrs.option(attrs.string(), default = None),
        "shared_library_versioned_name_format": attrs.option(attrs.string(), default = None),
        "split_debug_mode": attrs.option(attrs.enum(SplitDebugMode.values()), default = None),
        "strip": attrs.option(attrs.exec_dep(providers = [RunInfo]), default = None),
        "strip_all_flags": attrs.option(attrs.list(attrs.arg()), default = None),
        "strip_debug_flags": attrs.option(attrs.list(attrs.arg()), default = None),
        "strip_non_global_flags": attrs.option(attrs.list(attrs.arg()), default = None),
        "use_archiver_flags": attrs.option(attrs.bool(), default = None),
    } | cxx_toolchain_allow_cache_upload_args(),
    is_toolchain_rule = True,
)<|MERGE_RESOLUTION|>--- conflicted
+++ resolved
@@ -131,11 +131,11 @@
 
     base_strip_flags_info = base_toolchain.strip_flags_info
     if base_strip_flags_info:
-        strip_flags_info = StripFlagsInfo(
-            strip_debug_flags = _pick(ctx.attrs.strip_debug_flags, base_strip_flags_info.strip_debug_flags),
-            strip_non_global_flags = _pick(ctx.attrs.strip_non_global_flags, base_strip_flags_info.strip_non_global_flags),
-            strip_all_flags = _pick(ctx.attrs.strip_all_flags, base_strip_flags_info.strip_all_flags),
-        )
+    strip_flags_info = StripFlagsInfo(
+        strip_debug_flags = _pick(ctx.attrs.strip_debug_flags, base_strip_flags_info.strip_debug_flags),
+        strip_non_global_flags = _pick(ctx.attrs.strip_non_global_flags, base_strip_flags_info.strip_non_global_flags),
+        strip_all_flags = _pick(ctx.attrs.strip_all_flags, base_strip_flags_info.strip_all_flags),
+    )
     else:
         strip_flags_info = None
 
@@ -167,12 +167,8 @@
         conflicting_header_basename_allowlist = base_toolchain.conflicting_header_basename_allowlist,
         strip_flags_info = strip_flags_info,
         pic_behavior = PicBehavior(ctx.attrs.pic_behavior) if ctx.attrs.pic_behavior != None else base_toolchain.pic_behavior.value,
-<<<<<<< HEAD
-        split_debug_mode = SplitDebugMode(ctx.attrs.split_debug_mode) if ctx.attrs.split_debug_mode else base_toolchain.split_debug_mode,
-=======
         split_debug_mode = SplitDebugMode(value_or(ctx.attrs.split_debug_mode, base_toolchain.split_debug_mode.value)),
         target_sdk_version = base_toolchain.target_sdk_version,
->>>>>>> 7a8c5a19
     )
 
 cxx_toolchain_override_registration_spec = RuleRegistrationSpec(
