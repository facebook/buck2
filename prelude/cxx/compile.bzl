# Copyright (c) Meta Platforms, Inc. and affiliates.
#
# This source code is licensed under both the MIT license found in the
# LICENSE-MIT file in the root directory of this source tree and the Apache
# License, Version 2.0 found in the LICENSE-APACHE file in the root directory
# of this source tree.

load("@prelude//:paths.bzl", "paths")
load("@prelude//cxx:cxx_toolchain_types.bzl", "CxxToolchainInfo")
load("@prelude//cxx:cxx_utility.bzl", "cxx_attrs_get_allow_cache_upload")
load("@prelude//linking:lto.bzl", "LtoMode")
load("@prelude//utils:set.bzl", "set")
load(
    "@prelude//utils:utils.bzl",
    "flatten",
)
load(":argsfiles.bzl", "CompileArgsfile", "CompileArgsfiles")
load(":attr_selection.bzl", "cxx_by_language_ext")
load(
    ":compiler.bzl",
    "get_flags_for_colorful_output",
    "get_flags_for_reproducible_build",
    "get_headers_dep_files_flags_factory",
    "get_output_flags",
    "get_pic_flags",
)
load(":cxx_context.bzl", "get_cxx_toolchain_info")
load(":cxx_sources.bzl", "CxxSrcWithFlags")
load(":cxx_toolchain_types.bzl", "CxxObjectFormat", "DepTrackingMode")
load(":cxx_types.bzl", "CxxRuleConstructorParams")
load(":debug.bzl", "SplitDebugMode")
load(
    ":headers.bzl",
    "CPrecompiledHeaderInfo",
)
load(":platform.bzl", "cxx_by_platform")
load(
    ":preprocessor.bzl",
    "CPreprocessor",  # @unused Used as a type
    "CPreprocessorInfo",  # @unused Used as a type
    "cxx_merge_cpreprocessors",
    "get_flags_for_compiler_type",
)

# Supported assembly extensions
AsmExtensions = enum(
    ".s",
    ".sx",
    ".S",
    ".asm",
    ".asmpp",
)

# Supported Cxx file extensions
CxxExtension = enum(
    ".cpp",
    ".cc",
    ".cxx",
    ".c++",
    ".c",
    ".m",
    ".mm",
    ".cu",
    ".hip",
    ".h",
    ".hpp",
    ".hh",
    ".h++",
    ".hxx",
    *AsmExtensions.values()
)

# Header files included in compilation databases
HeaderExtension = enum(
    ".h",
    ".hpp",
    ".hh",
    ".h++",
    ".hxx",
    ".cuh",
)

# File types for dep files
DepFileType = enum(
    "cpp",
    "c",
    "cuda",
    "asm",
)

_HeadersDepFiles = record(
    # An executable to wrap the actual command with for post-processing of dep
    # files into the format that Buck2 recognizes (i.e. one artifact per line).
    processor = field(cmd_args),
    # The tag that was added to headers.
    tag = field(ArtifactTag),
    # A function that produces new cmd_args to append to the compile command to
    # get it to emit the dep file. This will receive the output dep file as an
    # input.
    mk_flags = field(typing.Callable),
    # Dependency tracking mode to know how to generate dep file
    dep_tracking_mode = field(DepTrackingMode),
)

# Information about how to compile a source file of particular extension.
_CxxCompileCommand = record(
    # The compiler and any args which are independent of the rule.
    base_compile_cmd = field(cmd_args),
    # The argsfile of arguments from the rule and it's dependencies.
    argsfile = field(CompileArgsfile),
    # The argsfile to use for Xcode integration.
    xcode_argsfile = field(CompileArgsfile),
    headers_dep_files = field([_HeadersDepFiles, None]),
    compiler_type = field(str),
    # The action category
    category = field(str),
    allow_cache_upload = field(bool),
)

# Information about how to compile a source file.
CxxSrcCompileCommand = record(
    # Source file to compile.
    src = field(Artifact),
    # If we have multiple source entries with same files but different flags,
    # specify an index so we can differentiate them. Otherwise, use None.
    index = field([int, None], None),
    # The CxxCompileCommand to use to compile this file.
    cxx_compile_cmd = field(_CxxCompileCommand),
    # Arguments specific to the source file.
    args = field(list[typing.Any]),
    # Is this a header file?
    is_header = field(bool, False),
)

# Output of creating compile commands for Cxx source files.
CxxCompileCommandOutput = record(
    # List of compile commands for each source file.
    src_compile_cmds = field(list[CxxSrcCompileCommand], default = []),
    # Argsfiles generated for compiling these source files.
    argsfiles = field(CompileArgsfiles, default = CompileArgsfiles()),
    # List of compile commands for use in compilation database generation.
    comp_db_compile_cmds = field(list[CxxSrcCompileCommand], default = []),
)

CxxCompileOutput = record(
    # The compiled `.o` file.
    object = field(Artifact),
    object_format = field(CxxObjectFormat, CxxObjectFormat("native")),
    object_has_external_debug_info = field(bool, False),
    # Externally referenced debug info, which doesn't get linked with the
    # object (e.g. the above `.o` when using `-gsplit-dwarf=single` or the
    # the `.dwo` when using `-gsplit-dwarf=split`).
    external_debug_info = field(Artifact | None, None),
    clang_remarks = field(Artifact | None, None),
    clang_trace = field(Artifact | None, None),
)

_XCODE_ARG_SUBSTITUTION = [
    (regex("-filter-error=.+"), "-fcolor-diagnostics"),
    (regex("-filter-ignore=.+"), "-fcolor-diagnostics"),
    (regex("-filter-warning=.+"), "-fcolor-diagnostics"),
    # @oss-disable: (regex("-fobjc-export-direct-methods"), "-fcolor-diagnostics"), 
    # @oss-disable: (regex("-fpika-runtime-checks"), "-fcolor-diagnostics"), 
]

def get_source_extension_for_header(header_extension: str, default: CxxExtension) -> CxxExtension:
    """
    Which source file extension to use to get compiler flags for the header.
    """
    if header_extension in (".hpp", ".hh", ".h++", ".hxx"):
        return CxxExtension(".cpp")
    elif header_extension == ".cuh":
        return CxxExtension(".cu")
    elif header_extension not in HeaderExtension.values():
        return CxxExtension(header_extension)  # a file in `headers` has a source extension
    else:
        return default

def get_source_extension(src: CxxSrcWithFlags, default_for_headers: CxxExtension) -> CxxExtension:
    """
    Which source files extension to use for a source or a header file. We want
    headers to appear as though they are source files.
    """
    if src.is_header:
        return get_source_extension_for_header(src.file.extension, default_for_headers)
    else:
        return CxxExtension(src.file.extension)

def collect_extensions(srcs: list[CxxSrcWithFlags]) -> list[CxxExtension]:
    """
    Collect extensions of source files while doing light normalization.
    """

    duplicates = {
        ".c++": ".cpp",
        ".cc": ".cpp",
        ".cxx": ".cpp",
    }

    extensions = set([CxxExtension(duplicates.get(src.file.extension, src.file.extension)) for src in srcs])
    return extensions.list()

def default_source_extension_for_plain_header(rule_type: str) -> CxxExtension:
    """
    Returns default source file extension to use to get get compiler flags for plain .h headers.
    """

    # Default to (Objective-)C++ instead of plain (Objective-)C as it is more likely to be compatible with both.
    return CxxExtension(".mm") if rule_type.startswith("apple_") else CxxExtension(".cpp")

def detect_source_extension_for_plain_headers(exts: list[CxxExtension], rule_type: str) -> CxxExtension:
    """
    For a given list source files determine which source file extension
    to use to get compiler flags for plain .h headers.
    """

    exts = set(exts)

    # Assembly doesn't need any special handling as included files tend to have .asm extension themselves.
    # And the presence of assembly in the target doesn't tell us anything about the language of .h files.
    for asm_ext in AsmExtensions:
        exts.remove(asm_ext)

    if exts.size() == 0:
        return default_source_extension_for_plain_header(rule_type)

    if exts.size() == 1:
        return exts.list()[0]
    if exts.contains(CxxExtension(".hip")):
        return CxxExtension(".hip")
    if exts.contains(CxxExtension(".cu")):
        return CxxExtension(".cu")
    if exts.contains(CxxExtension(".mm")):
        return CxxExtension(".mm")
    if exts.contains(CxxExtension(".cpp")) and exts.contains(CxxExtension(".m")):
        return CxxExtension(".mm")
    if exts.contains(CxxExtension(".cpp")):
        return CxxExtension(".cpp")
    if exts.contains(CxxExtension(".m")):
        return CxxExtension(".m")
    return CxxExtension(".c")

def collect_source_extensions(
        srcs: list[CxxSrcWithFlags],
        default_for_headers: CxxExtension) -> list[CxxExtension]:
    """
    Return unique source extensions from a list of source and header files where
    header extensions are mapped to corresponding source extensions.
    """
    source_extensions = set([get_source_extension(src, default_for_headers) for src in srcs])
    return source_extensions.list()

def get_header_language_mode(source_extension: CxxExtension) -> str | None:
    """
    Returns the header mode to use for plain .h headers based on the
    source file extension used to obtain the compiler flags for them.
    """

    # Note: CUDA doesn't have its own header language mode, but the headers have distinct .cuh extension.
    modes = {
        CxxExtension(".cpp"): "c++-header",
        CxxExtension(".m"): "objective-c-header",
        CxxExtension(".mm"): "objective-c++-header",
    }
    return modes.get(source_extension)

def create_compile_cmds(
        ctx: AnalysisContext,
        impl_params: CxxRuleConstructorParams,
        own_preprocessors: list[CPreprocessor],
        inherited_preprocessor_infos: list[CPreprocessorInfo]) -> CxxCompileCommandOutput:
    """
    Forms the CxxSrcCompileCommand to use for each source file based on it's extension
    and optional source file flags. Returns CxxCompileCommandOutput containing an array
    of the generated compile commands and argsfile output.
    """

    srcs_extensions = collect_extensions(impl_params.srcs)
    extension_for_plain_headers = detect_source_extension_for_plain_headers(srcs_extensions, impl_params.rule_type)

    srcs_with_flags = []  # type: [CxxSrcWithFlags]

    for src in impl_params.srcs:
        srcs_with_flags.append(src)

    # Some targets have .cpp files in their `headers` lists, see D46195628
    # todo: should this be prohibited or expanded to allow all source extensions?
    artifact_extensions = HeaderExtension.values() + [".cpp"]
    all_headers = flatten([x.headers for x in own_preprocessors])
    for header in all_headers:
        if header.artifact.extension in artifact_extensions:
            srcs_with_flags.append(CxxSrcWithFlags(file = header.artifact, is_header = True))

    all_raw_headers = flatten([x.raw_headers for x in own_preprocessors])
    for header in all_raw_headers:
        if header.extension in HeaderExtension.values():
            srcs_with_flags.append(CxxSrcWithFlags(file = header, is_header = True))

    if len(srcs_with_flags) == 0:
        return CxxCompileCommandOutput()

    # TODO(T110378129): Buck v1 validates *all* headers used by a compilation
    # at compile time, but that doing that here/eagerly might be expensive (but
    # we should figure out something).
    _validate_target_headers(ctx, own_preprocessors)

    # Combine all preprocessor info and prepare it for compilations.
    pre = cxx_merge_cpreprocessors(
        ctx,
        filter(None, own_preprocessors + impl_params.extra_preprocessors),
        inherited_preprocessor_infos,
    )

    headers_tag = ctx.actions.artifact_tag()

    src_compile_cmds = []
    hdr_compile_cmds = []
    cxx_compile_cmd_by_ext = {}  # type: dict[CxxExtension, _CxxCompileCommand]
    argsfile_by_ext = {}  # type: dict[str, CompileArgsfile]
    xcode_argsfile_by_ext = {}  # type: dict[str, CompileArgsfile]

    src_extensions = collect_source_extensions(srcs_with_flags, extension_for_plain_headers)

    # Deduplicate shared arguments to save memory. If we compile multiple files
    # of the same extension they will have some of the same flags. Save on
    # allocations by caching and reusing these objects.
    for ext in src_extensions:
        cmd = _generate_base_compile_command(ctx, impl_params, pre, headers_tag, ext)
        cxx_compile_cmd_by_ext[ext] = cmd
        argsfile_by_ext[ext.value] = cmd.argsfile
        xcode_argsfile_by_ext[ext.value] = cmd.xcode_argsfile

    for src in srcs_with_flags:
        src_args = []
        src_args.extend(src.flags)

        ext = get_source_extension(src, extension_for_plain_headers)

        if src.is_header:
            language_mode = get_header_language_mode(ext)
            src_args.extend(["-x", language_mode] if language_mode else [])

        cxx_compile_cmd = cxx_compile_cmd_by_ext[ext]

        if cxx_compile_cmd.compiler_type != "nasm":
            src_args.append("-c")
        src_args.append(src.file)

        src_compile_command = CxxSrcCompileCommand(src = src.file, cxx_compile_cmd = cxx_compile_cmd, args = src_args, index = src.index, is_header = src.is_header)
        if src.is_header:
            hdr_compile_cmds.append(src_compile_command)
        else:
            src_compile_cmds.append(src_compile_command)

    argsfile_by_ext.update(impl_params.additional.argsfiles.relative)
    xcode_argsfile_by_ext.update(impl_params.additional.argsfiles.xcode)

    return CxxCompileCommandOutput(
        src_compile_cmds = src_compile_cmds,
        argsfiles = CompileArgsfiles(
            relative = argsfile_by_ext,
            xcode = xcode_argsfile_by_ext,
        ),
        comp_db_compile_cmds = src_compile_cmds + hdr_compile_cmds,
    )

def _compile_single_cxx(
        ctx: AnalysisContext,
        toolchain: CxxToolchainInfo,
        default_object_format: CxxObjectFormat,
        bitcode_args: cmd_args,
        src_compile_cmd: CxxSrcCompileCommand,
        pic: bool) -> CxxCompileOutput:
    """
    Construct a final compile command for a single CXX source based on
    `src_compile_command` and other compilation options.
    """

    identifier = src_compile_cmd.src.short_path
    if src_compile_cmd.index != None:
        # Add a unique postfix if we have duplicate source files with different flags
        identifier = identifier + "_" + str(src_compile_cmd.index)

    filename_base = identifier + (".pic" if pic else "")
    object = ctx.actions.declare_output(
        "__objects__",
        "{}.{}".format(filename_base, toolchain.linker_info.object_file_extension),
    )

    cmd = cmd_args(src_compile_cmd.cxx_compile_cmd.base_compile_cmd)

    compiler_type = src_compile_cmd.cxx_compile_cmd.compiler_type
    cmd.add(get_output_flags(compiler_type, object))

    args = cmd_args()

    if pic:
        args.add(get_pic_flags(compiler_type))

    args.add(src_compile_cmd.cxx_compile_cmd.argsfile.cmd_form)
    args.add(src_compile_cmd.args)

    cmd.add(args)
    cmd.add(bitcode_args)

    action_dep_files = {}

    headers_dep_files = src_compile_cmd.cxx_compile_cmd.headers_dep_files
    if headers_dep_files:
        dep_file = ctx.actions.declare_output(
            paths.join("__dep_files__", filename_base),
        ).as_output()

        processor_flags, compiler_flags = headers_dep_files.mk_flags(ctx.actions, filename_base, src_compile_cmd.src)
        cmd.add(compiler_flags)

        # API: First argument is the dep file source path, second is the
        # dep file destination path, other arguments are the actual compile
        # command.
        cmd = cmd_args([
            headers_dep_files.processor,
            headers_dep_files.dep_tracking_mode.value,
            processor_flags,
            headers_dep_files.tag.tag_artifacts(dep_file),
            cmd,
        ])

        action_dep_files["headers"] = headers_dep_files.tag

    if pic:
        identifier += " (pic)"

    clang_remarks = None
    if toolchain.clang_remarks and compiler_type == "clang":
        args.add(["-fsave-optimization-record", "-fdiagnostics-show-hotness", "-foptimization-record-passes=" + toolchain.clang_remarks])
        clang_remarks = ctx.actions.declare_output(
            paths.join("__objects__", "{}.opt.yaml".format(filename_base)),
        )
        cmd.hidden(clang_remarks.as_output())

    clang_trace = None
    if toolchain.clang_trace and compiler_type == "clang":
        args.add(["-ftime-trace"])
        clang_trace = ctx.actions.declare_output(
            paths.join("__objects__", "{}.json".format(filename_base)),
        )
        cmd.hidden(clang_trace.as_output())

    ctx.actions.run(
        cmd,
        category = src_compile_cmd.cxx_compile_cmd.category,
        identifier = identifier,
        dep_files = action_dep_files,
        allow_cache_upload = src_compile_cmd.cxx_compile_cmd.allow_cache_upload,
        allow_dep_file_cache_upload = True,
    )

    # If we're building with split debugging, where the debug info is in the
    # original object, then add the object as external debug info
    # FIXME: ThinLTO generates debug info in a separate dwo dir, but we still
    # need to track object files if the object file is not compiled to bitcode.
    # We should track whether ThinLTO is used on a per-object basis rather than
    # globally on a toolchain level.
    object_has_external_debug_info = (
        toolchain.split_debug_mode == SplitDebugMode("single")
    )

    # .S extension is native assembly code (machine level, processor specific)
    # and clang will happily compile them to .o files, but the object are always
    # native even if we ask for bitcode.  If we don't mark the output format,
    # other tools would try and parse the .o file as LLVM-IR and fail.
    if src_compile_cmd.src.extension in [".S", ".s"]:
        object_format = CxxObjectFormat("native")
    else:
        object_format = default_object_format

    return CxxCompileOutput(
        object = object,
        object_format = object_format,
        object_has_external_debug_info = object_has_external_debug_info,
        clang_remarks = clang_remarks,
        clang_trace = clang_trace,
    )

def compile_cxx(
        ctx: AnalysisContext,
        src_compile_cmds: list[CxxSrcCompileCommand],
        pic: bool = False) -> list[CxxCompileOutput]:
    """
    For a given list of src_compile_cmds, generate output artifacts.
    """
    toolchain = get_cxx_toolchain_info(ctx)
    linker_info = toolchain.linker_info

    # Resolve the output format, which is a tristate of native (default being mach-o/elf/pe)
    # bitcode (being LLVM-IR, which is also produced if any link time optimization flags are
    # enabled) or the third hybrid state where the bitcode is embedded into a section of the
    # native code, allowing the file to be used as either (but at twice the size)
    default_object_format = toolchain.object_format or CxxObjectFormat("native")
    bitcode_args = cmd_args()
    if linker_info.lto_mode == LtoMode("none"):
        if toolchain.object_format == CxxObjectFormat("bitcode"):
            bitcode_args.add("-emit-llvm")
            default_object_format = CxxObjectFormat("bitcode")
        elif toolchain.object_format == CxxObjectFormat("embedded-bitcode"):
            bitcode_args.add("-fembed-bitcode")
            default_object_format = CxxObjectFormat("embedded-bitcode")
    else:
        # LTO always produces bitcode object in any mode (thin, full, etc)
        default_object_format = CxxObjectFormat("bitcode")

    objects = []
    for src_compile_cmd in src_compile_cmds:
        cxx_compile_output = _compile_single_cxx(
            ctx,
            toolchain,
            default_object_format,
            bitcode_args,
            src_compile_cmd,
            pic,
        )
        objects.append(cxx_compile_output)

    return objects

def cxx_objects_sub_targets(outs: list[CxxCompileOutput]) -> dict[str, list[Provider]]:
    objects_sub_targets = {}
    for obj in outs:
        sub_targets = {}
        if obj.clang_trace:
            sub_targets["clang-trace"] = [DefaultInfo(obj.clang_trace)]
        if obj.clang_remarks:
            sub_targets["clang-remarks"] = [DefaultInfo(obj.clang_remarks)]
        objects_sub_targets[obj.object.short_path] = [DefaultInfo(
            obj.object,
            sub_targets = sub_targets,
        )]
    return objects_sub_targets

def _validate_target_headers(ctx: AnalysisContext, preprocessor: list[CPreprocessor]):
    path_to_artifact = {}
    all_headers = flatten([x.headers for x in preprocessor])
    for header in all_headers:
        header_path = paths.join(header.namespace, header.name)
        artifact = path_to_artifact.get(header_path)
        if artifact != None:
            if artifact != header.artifact:
                fail("Conflicting headers {} and {} map to {} in target {}".format(artifact, header.artifact, header_path, ctx.label))
        else:
            path_to_artifact[header_path] = header.artifact

def _get_compiler_info(toolchain: CxxToolchainInfo, ext: CxxExtension) -> typing.Any:
    compiler_info = None
    if ext.value in (".cpp", ".cc", ".mm", ".cxx", ".c++", ".h", ".hpp", ".hh", ".h++", ".hxx"):
        compiler_info = toolchain.cxx_compiler_info
    elif ext.value in (".c", ".m"):
        compiler_info = toolchain.c_compiler_info
    elif ext.value in (".s", ".sx", ".S"):
        compiler_info = toolchain.as_compiler_info
    elif ext.value == ".cu":
        compiler_info = toolchain.cuda_compiler_info
    elif ext.value == ".hip":
        compiler_info = toolchain.hip_compiler_info
    elif ext.value in (".asm", ".asmpp"):
        compiler_info = toolchain.asm_compiler_info
    else:
        # This should be unreachable as long as we handle all enum values
        fail("Unknown C++ extension: " + ext.value)

    if not compiler_info:
        fail("Could not find compiler for extension `{ext}`".format(ext = ext.value))

    return compiler_info

def _get_category(ext: CxxExtension) -> str:
    if ext.value in (".cpp", ".cc", ".cxx", ".c++", ".h", ".hpp", ".hh", ".h++", ".hxx"):
        return "cxx_compile"
    if ext.value == ".c":
        return "c_compile"
    if ext.value == ".m":
        return "objc_compile"
    if ext.value == ".mm":
        return "objcxx_compile"
    elif ext.value in (".s", ".sx", ".S", ".asm", ".asmpp"):
        return "asm_compile"
    elif ext.value == ".cu":
        return "cuda_compile"
    elif ext.value == ".hip":
        return "hip_compile"
    else:
        # This should be unreachable as long as we handle all enum values
        fail("Unknown extension: " + ext.value)

def _get_compile_base(compiler_info: typing.Any) -> cmd_args:
    """
    Given a compiler info returned by _get_compiler_info, form the base compile args.
    """

    cmd = cmd_args(compiler_info.compiler)

    return cmd

def _dep_file_type(ext: CxxExtension) -> [DepFileType, None]:
    # Raw assembly doesn't make sense to capture dep files for.
    # .S is preprocessed assembly, but some builds use it with
    # assemblers that don't support -MF, so leave depfiles off.
    if ext.value in (".s", ".S", ".asm"):
        return None
    elif ext.value == ".hip":
        # TODO (T118797886): HipCompilerInfo doesn't have dep files processor.
        # Should it?
        return None

    # Return the file type as well
    if ext.value in (".cpp", ".cc", ".mm", ".cxx", ".c++", ".h", ".hpp", ".hh", ".h++", ".hxx"):
        return DepFileType("cpp")
    elif ext.value in (".c", ".m"):
        return DepFileType("c")
    elif ext.value == ".cu":
        return DepFileType("cuda")
    elif ext.value in (".asmpp", ".sx"):
        return DepFileType("asm")
    else:
        # This should be unreachable as long as we handle all enum values
        fail("Unknown C++ extension: " + ext.value)

def _add_compiler_info_flags(ctx: AnalysisContext, compiler_info: typing.Any, ext: CxxExtension) -> list:
    cmd = []
    cmd.append(compiler_info.preprocessor_flags or [])
    cmd.append(compiler_info.compiler_flags or [])
    cmd.append(get_flags_for_reproducible_build(ctx, compiler_info.compiler_type))

    if ext.value not in (".asm", ".asmpp"):
        # Clang's asm compiler doesn't support colorful output, so we skip this there.
        cmd.append(get_flags_for_colorful_output(compiler_info.compiler_type))

    return cmd

def _mk_argsfile(
        ctx: AnalysisContext,
        impl_params: CxxRuleConstructorParams,
        compiler_info: typing.Any,
        preprocessor: CPreprocessorInfo,
        ext: CxxExtension,
        headers_tag: ArtifactTag,
        is_xcode_argsfile: bool) -> CompileArgsfile:
    """
    Generate and return an {ext}.argsfile artifact and command args that utilize the argsfile.
    """
    args_list = []

    args_list.append(_add_compiler_info_flags(ctx, compiler_info, ext))

    args_list.append(headers_tag.tag_artifacts(preprocessor.set.project_as_args("args")))

    # Different preprocessors will contain whether to use modules,
    # and the modulemap to use, so we need to get the final outcome.
    if preprocessor.set.reduce("uses_modules"):
        args_list.append(headers_tag.tag_artifacts(preprocessor.set.project_as_args("modular_args")))

    args_list.append(_preprocessor_flags(ctx, impl_params, ext.value))
    args_list.append(get_flags_for_compiler_type(compiler_info.compiler_type))
    args_list.append(_compiler_flags(ctx, impl_params, ext.value))
    args_list.append(headers_tag.tag_artifacts(preprocessor.set.project_as_args("include_dirs")))

    # Workaround as that's not precompiled, but working just as prefix header.
    # Another thing is that it's clang specific, should be generalized.
    if hasattr(ctx.attrs, "precompiled_header") and ctx.attrs.precompiled_header != None:
        args_list.append(["-include", headers_tag.tag_artifacts(ctx.attrs.precompiled_header[CPrecompiledHeaderInfo].header)])
    if hasattr(ctx.attrs, "prefix_header") and ctx.attrs.prefix_header != None:
        args_list.append(["-include", headers_tag.tag_artifacts(ctx.attrs.prefix_header)])

    # Create a copy of the args so that we can continue to modify it later.
    args_without_file_prefix_args = cmd_args(args_list)

    # Put file_prefix_args in argsfile directly, make sure they do not appear when evaluating $(cxxppflags)
    # to avoid "argument too long" errors
    args_list.append(headers_tag.tag_artifacts(cmd_args(preprocessor.set.project_as_args("file_prefix_args"))))

    if is_xcode_argsfile:
        replace_regex = []
        for re, sub in _XCODE_ARG_SUBSTITUTION:
            replace_regex.append((re, sub))
        args = cmd_args(args_list, replace_regex = replace_regex)
        file_args = args
    else:
<<<<<<< HEAD
        file_args = cmd_args(args) if compiler_info.compiler_type == "nasm" else cmd_args(args, quote = "shell")
=======
        args = cmd_args(args_list)
        file_args = cmd_args(args, quote = "shell")
>>>>>>> aa4171d2

    file_name = ext.value + ("-xcode.argsfile" if is_xcode_argsfile else ".argsfile")
    argsfile, _ = ctx.actions.write(file_name, file_args, allow_args = True)

    input_args = [args]

    format = "-@{}" if compiler_info.compiler_type == "nasm" else "@{}"
    cmd_form = cmd_args(argsfile, format = format).hidden(input_args)

    return CompileArgsfile(
        file = argsfile,
        cmd_form = cmd_form,
        input_args = input_args,
        args = file_args,
        args_without_file_prefix_args = args_without_file_prefix_args,
    )

def _compiler_flags(ctx: AnalysisContext, impl_params: CxxRuleConstructorParams, ext: str) -> list[typing.Any]:
    return (
        cxx_by_language_ext(impl_params.lang_compiler_flags, ext) +
        flatten(cxx_by_platform(ctx, impl_params.platform_compiler_flags)) +
        flatten(cxx_by_platform(ctx, cxx_by_language_ext(impl_params.lang_platform_compiler_flags, ext))) +
        # ctx.attrs.compiler_flags need to come last to preserve buck1 ordering, this prevents compiler
        # flags ordering-dependent build errors
        impl_params.compiler_flags
    )

def _preprocessor_flags(ctx: AnalysisContext, impl_params: CxxRuleConstructorParams, ext: str) -> list[typing.Any]:
    return (
        impl_params.preprocessor_flags +
        cxx_by_language_ext(impl_params.lang_preprocessor_flags, ext) +
        flatten(cxx_by_platform(ctx, impl_params.platform_preprocessor_flags)) +
        flatten(cxx_by_platform(ctx, cxx_by_language_ext(impl_params.lang_platform_preprocessor_flags, ext)))
    )

def _get_dep_tracking_mode(toolchain: Provider, file_type: DepFileType) -> DepTrackingMode:
    if file_type == DepFileType("cpp") or file_type == DepFileType("c"):
        return toolchain.cpp_dep_tracking_mode
    elif file_type == DepFileType("cuda"):
        return toolchain.cuda_dep_tracking_mode
    else:
        return DepTrackingMode("makefile")

def _generate_base_compile_command(
        ctx: AnalysisContext,
        impl_params: CxxRuleConstructorParams,
        pre: CPreprocessorInfo,
        headers_tag: ArtifactTag,
        ext: CxxExtension) -> _CxxCompileCommand:
    """
    Generate a common part of a compile command that is shared by all sources
    with a given extension.
    """
    toolchain = get_cxx_toolchain_info(ctx)
    compiler_info = _get_compiler_info(toolchain, ext)
    base_compile_cmd = _get_compile_base(compiler_info)
    category = _get_category(ext)

    headers_dep_files = None
    dep_file_file_type_hint = _dep_file_type(ext)
    if dep_file_file_type_hint != None and toolchain.use_dep_files:
        tracking_mode = _get_dep_tracking_mode(toolchain, dep_file_file_type_hint)
        mk_dep_files_flags = get_headers_dep_files_flags_factory(tracking_mode)
        if mk_dep_files_flags:
            headers_dep_files = _HeadersDepFiles(
                processor = cmd_args(compiler_info.dep_files_processor),
                mk_flags = mk_dep_files_flags,
                tag = headers_tag,
                dep_tracking_mode = tracking_mode,
            )

    argsfile = _mk_argsfile(ctx, impl_params, compiler_info, pre, ext, headers_tag, False)
    xcode_argsfile = _mk_argsfile(ctx, impl_params, compiler_info, pre, ext, headers_tag, True)

    allow_cache_upload = cxx_attrs_get_allow_cache_upload(ctx.attrs, default = compiler_info.allow_cache_upload)
    return _CxxCompileCommand(
        base_compile_cmd = base_compile_cmd,
        argsfile = argsfile,
        xcode_argsfile = xcode_argsfile,
        headers_dep_files = headers_dep_files,
        compiler_type = compiler_info.compiler_type,
        category = category,
        allow_cache_upload = allow_cache_upload,
    )<|MERGE_RESOLUTION|>--- conflicted
+++ resolved
@@ -684,12 +684,8 @@
         args = cmd_args(args_list, replace_regex = replace_regex)
         file_args = args
     else:
-<<<<<<< HEAD
+        args = cmd_args(args_list)
         file_args = cmd_args(args) if compiler_info.compiler_type == "nasm" else cmd_args(args, quote = "shell")
-=======
-        args = cmd_args(args_list)
-        file_args = cmd_args(args, quote = "shell")
->>>>>>> aa4171d2
 
     file_name = ext.value + ("-xcode.argsfile" if is_xcode_argsfile else ".argsfile")
     argsfile, _ = ctx.actions.write(file_name, file_args, allow_args = True)
