# Copyright (c) Meta Platforms, Inc. and affiliates.
#
# This source code is licensed under both the MIT license found in the
# LICENSE-MIT file in the root directory of this source tree and the Apache
# License, Version 2.0 found in the LICENSE-APACHE file in the root directory
# of this source tree.

"""
Rule for the inplace pex builder, and some utility methods for generic pex builder
execution
"""

load("@prelude//:artifact_tset.bzl", "project_artifacts")
load("@prelude//:local_only.bzl", "package_python_locally")
load("@prelude//:paths.bzl", "paths")
load(
    "@prelude//cxx:cxx_library_utility.bzl",
    "cxx_is_gnu",
)
load(
    "@prelude//linking:shared_libraries.bzl",
    "SharedLibrary",  # @unused Used as a type
    "gen_shared_libs_action",
    "zip_shlibs",
)
load("@prelude//os_lookup:defs.bzl", "OsLookup")
load("@prelude//utils:arglike.bzl", "ArgLike")
load(":compile.bzl", "PycInvalidationMode")
load(":interface.bzl", "EntryPoint", "EntryPointKind", "PythonLibraryManifestsInterface")
load(":manifest.bzl", "ManifestInfo")  # @unused Used as a type
load(":toolchain.bzl", "PackageStyle", "PythonToolchainInfo", "get_package_style")

# This represents the input to the creation of a Pex. Manifests provide source
# files, extensions are native extensions, and compile indicates whether we
# should also include bytecode from manifests.
PexModules = record(
    manifests = field(PythonLibraryManifestsInterface),
    extensions = field(ManifestInfo | None, None),
    extra_manifests = field(ManifestInfo | None, None),
    compile = field(bool, False),
)

# The output of pex creation. It's everything needed to make the DefaultInfo and RunInfo
# providers.
PexProviders = record(
    default_output = field(Artifact),
    other_outputs = list[ArgLike],
    other_outputs_prefix = str | None,
    hidden_resources = list[ArgLike],
    sub_targets = dict[str, list[Provider]],
    run_cmd = cmd_args,
)

def make_py_package_providers(
        pex: PexProviders) -> list[Provider]:
    providers = [
        make_default_info(pex),
        make_run_info(pex),
    ]
    return providers

def make_default_info(pex: PexProviders) -> Provider:
    return DefaultInfo(
        default_output = pex.default_output,
        other_outputs = pex.other_outputs + pex.hidden_resources,
        sub_targets = pex.sub_targets,
    )

def make_run_info(pex: PexProviders, run_with_inplace: bool = False) -> Provider:
    if run_with_inplace and "inplace" in pex.sub_targets:
        # If running with inplace, we want to use the RunInfo of inplace subtarget.
        return pex.sub_targets["inplace"][1]

    return RunInfo(pex.run_cmd)

def _srcs(srcs: list[typing.Any], format = "{}") -> cmd_args:
    args = cmd_args()
    for src in srcs:
        args.add(cmd_args(src, format = format))
    return args

def _fail_at_build_time(
        ctx: AnalysisContext,
        python_toolchain: PythonToolchainInfo,
        msg: str) -> PexProviders:
    error_message = ctx.actions.write("__error_message", msg)
    dummy_output = ctx.actions.declare_output("__dummy_output")
    cmd = cmd_args([
        python_toolchain.fail_with_message,
        error_message,
        dummy_output.as_output(),
    ])
    ctx.actions.run(cmd, category = "par", identifier = "failure")
    return PexProviders(
        default_output = dummy_output,
        other_outputs = [],
        other_outputs_prefix = None,
        hidden_resources = [],
        sub_targets = {},
        run_cmd = cmd_args(),
    )

def _fail(
        ctx: AnalysisContext,
        python_toolchain: PythonToolchainInfo,
        suffix: str,
        msg: str) -> PexProviders:
    if suffix:
        return _fail_at_build_time(ctx, python_toolchain, msg)

    # suffix is empty, which means this is the default subtarget. All failures must
    # occur at analysis time
    fail(msg)

# TODO(nmj): Resources
# TODO(nmj): Figure out how to harmonize these flags w/ existing make_xar
#                 invocations. It might be perfectly reasonable to just have a wrapper
#                 script that invokes make_xar in a slightly different way.
def make_py_package(
        ctx: AnalysisContext,
        python_toolchain: PythonToolchainInfo,
        # A rule-provided tool to use to build the PEX.
        make_py_package_cmd: RunInfo | None,
        package_style: PackageStyle,
        build_args: list[ArgLike],
        pex_modules: PexModules,
        shared_libraries: list[(str, SharedLibrary, bool)],
        main: EntryPoint,
        hidden_resources: list[ArgLike] | None,
        allow_cache_upload: bool,
        debuginfo_files: list[(str | (str, SharedLibrary, str), Artifact)] = []) -> PexProviders:
    """
    Passes a standardized set of flags to a `make_py_package` binary to create a python
    "executable".

    Arguments:
        - python_toolchain: Used to locate the PEX binaries.
        - package_style: How to package this binary. Might be controlled by the
          toolchain, but also by the rule.
        - build_args: Extra arguments to pass to the PEX binary.
        - pex_modules: Manifests for sources to package.
        - shared_libraries: Shared libraries to link in. Mapping of soname to
          artifact and whether they should be preloaded.
        - main: the name of the entry point to execute when running the
          resulting binary.
        - hidden_resources: extra resources the binary depends on.
    """
    srcs = []
    srcs.extend(pex_modules.manifests.src_manifests())

    if pex_modules.extensions:
        srcs.append(pex_modules.extensions.manifest)

    preload_libraries = _preload_libraries_args(
        ctx = ctx,
        shared_libraries = [
            (shlib, libdir)
            for libdir, shlib, preload in shared_libraries
            if preload
        ],
    )
    startup_function = generate_startup_function_loader(ctx)
    manifest_module = generate_manifest_module(ctx, python_toolchain, srcs)
    common_modules_args, dep_artifacts, debug_artifacts = _pex_modules_common_args(
        ctx,
        pex_modules,
        [startup_function] if startup_function else [],
        [(shlib, libdir) for libdir, shlib, _ in shared_libraries],
        debuginfo_files = debuginfo_files,
    )

    default = _make_py_package_impl(
        ctx,
        python_toolchain,
        make_py_package_cmd,
        package_style,
        build_args,
        len(shared_libraries) > 0,
        preload_libraries,
        common_modules_args,
        dep_artifacts,
        debug_artifacts,
        main,
        hidden_resources,
        manifest_module,
        pex_modules,
        output_suffix = "",
        allow_cache_upload = allow_cache_upload,
    )
    for style in PackageStyle.values():
        pex_providers = default if style == package_style.value else _make_py_package_impl(
            ctx,
            python_toolchain,
            make_py_package_cmd,
            PackageStyle(style),
            build_args,
            len(shared_libraries) > 0,
            preload_libraries,
            common_modules_args,
            dep_artifacts,
            debug_artifacts,
            main,
            hidden_resources,
            manifest_module,
            pex_modules,
            output_suffix = "-{}".format(style),
            allow_cache_upload = allow_cache_upload,
        )
        default.sub_targets[style] = make_py_package_providers(pex_providers)

    # cpp binaries already emit a `debuginfo` subtarget with a different format,
    # so we opt to use a more specific subtarget
    default.sub_targets["par-debuginfo"] = _debuginfo_subtarget(ctx, debug_artifacts)
    return default

def _make_py_package_impl(
        ctx: AnalysisContext,
        python_toolchain: PythonToolchainInfo,
        make_py_package_cmd: RunInfo | None,
        package_style: PackageStyle,
        build_args: list[ArgLike],
        shared_libraries: bool,
        preload_libraries: cmd_args,
        common_modules_args: cmd_args,
        dep_artifacts: list[ArgLike],
        debug_artifacts: list[(str | (str, SharedLibrary, str), ArgLike)],
        main: EntryPoint,
        hidden_resources: list[ArgLike] | None,
        manifest_module: ArgLike | None,
        pex_modules: PexModules,
        output_suffix: str,
        allow_cache_upload: bool) -> PexProviders:
    name = "{}{}".format(ctx.attrs.name, output_suffix)
    standalone = package_style == PackageStyle("standalone")

    runtime_files = []
    sub_targets = {}
    if standalone and hidden_resources != None:
        # constructing this error message is expensive, only do it when we abort analysis
        error_msg = "standalone builds don't support hidden resources" if output_suffix else _hidden_resources_error_message(ctx.label, hidden_resources)

        return _fail(ctx, python_toolchain, output_suffix, error_msg)

    if not (standalone or
            package_style == PackageStyle("inplace") or
            package_style == PackageStyle("inplace_lite")):
        fail("unsupported package style: {}".format(package_style))

    symlink_tree_path = None
    if standalone:
        if python_toolchain.make_py_package_standalone == None:
            return _fail(
                ctx,
                python_toolchain,
                output_suffix,
                "Python toolchain does not provide make_py_package_standalone",
            )

    else:
        symlink_tree_path = ctx.actions.declare_output("{}#link-tree".format(name), dir = True)

    modules_args = _pex_modules_args(
        ctx,
        common_modules_args,
        dep_artifacts,
        debug_artifacts,
        symlink_tree_path,
        manifest_module,
        pex_modules,
        output_suffix,
    )

    output = ctx.actions.declare_output("{}{}".format(name, python_toolchain.pex_extension))

    bootstrap_args = _pex_bootstrap_args(
        python_toolchain,
        main,
        output,
        shared_libraries,
        preload_libraries,
        symlink_tree_path,
        package_style,
        True if ctx.attrs.zip_safe == None else ctx.attrs.zip_safe,
    )
    bootstrap_args.add(build_args)
    if standalone:
        bootstrap_args.add(ctx.attrs.standalone_build_args)
    else:
        bootstrap_args.add(ctx.attrs.inplace_build_args)

        # For inplace builds add local artifacts to outputs so they get properly materialized
        runtime_files.extend(dep_artifacts)
        runtime_files.append(symlink_tree_path)

    # For standalone builds, or builds setting make_py_package we generate args for calling make_par.py
    if standalone or make_py_package_cmd != None:
        # We support building _standalone_ packages locally to e.g. support fbcode's
        # current style of build info stamping (e.g. T10696178).
        prefer_local = standalone and package_python_locally(ctx, python_toolchain)

        cmd = cmd_args(
            make_py_package_cmd if make_py_package_cmd != None else python_toolchain.make_py_package_standalone,
        )
        cmd.add(modules_args)
        cmd.add(bootstrap_args)
        if ctx.attrs.runtime_env:
            for k, v in ctx.attrs.runtime_env.items():
                cmd.add(cmd_args(["--passthrough", "--runtime_env={}={}".format(k, v)]))
        cmd.add(cmd_args("--no-sitecustomize"))
        identifier_prefix = "standalone{}" if standalone else "inplace{}"
        ctx.actions.run(
            cmd,
            prefer_local = prefer_local,
            category = "par",
            identifier = identifier_prefix.format(output_suffix),
            allow_cache_upload = allow_cache_upload,
        )

    else:
        modules = cmd_args(python_toolchain.make_py_package_modules)
        modules.add(modules_args)
        ctx.actions.run(modules, category = "par", identifier = "modules{}".format(output_suffix))

        bootstrap = cmd_args(python_toolchain.make_py_package_inplace)
        bootstrap.add(bootstrap_args)
        if ctx.attrs.runtime_env:
            for k, v in ctx.attrs.runtime_env.items():
                bootstrap.add(cmd_args(["--runtime_env", "{}={}".format(k, v)]))

        ctx.actions.run(bootstrap, category = "par", identifier = "bootstrap{}".format(output_suffix))

    run_args = []

    # Windows can't run PAR directly.
    if ctx.attrs._exec_os_type[OsLookup].platform == "windows":
        run_args.append(ctx.attrs._python_toolchain[PythonToolchainInfo].interpreter)
    run_args.append(output)

    if hidden_resources == None:
        hidden_resources = []

    if symlink_tree_path != None:
        sub_targets["link-tree"] = [DefaultInfo(
            default_output = symlink_tree_path,
            other_outputs = runtime_files,
            sub_targets = {},
        )]

    return PexProviders(
        default_output = output,
        other_outputs = runtime_files,
        other_outputs_prefix = symlink_tree_path.short_path if symlink_tree_path != None else None,
        hidden_resources = hidden_resources,
<<<<<<< HEAD
        sub_targets = {},
        run_cmd = cmd_args(run_args).hidden(runtime_files + hidden_resources, python_toolchain.interpreter),
=======
        sub_targets = sub_targets,
        run_cmd = cmd_args(run_args).hidden(runtime_files + hidden_resources),
>>>>>>> 69bd0d5a
    )

def _debuginfo_subtarget(
        ctx: AnalysisContext,
        debug_artifacts: list[(str | (str, SharedLibrary, str), ArgLike)]) -> list[Provider]:
    for_shared_libs = []
    other = []
    for name, artifact in debug_artifacts:
        if type(name) == type(()):
            for_shared_libs.append((name[1], (artifact, name[0], name[2])))
        else:
            other.append((artifact, name))
    out = gen_shared_libs_action(
        actions = ctx.actions,
        out = "debuginfo.manifest.json",
        shared_libs = [shlib for shlib, _ in for_shared_libs],
        gen_action = lambda actions, output, shared_libs: actions.write_json(
            output,
            [
                (debug, paths.join(libdir, soname + ext))
                for soname, _, (debug, libdir, ext) in zip_shlibs(shared_libs, for_shared_libs)
            ] + other,
        ),
    )
    return [DefaultInfo(default_output = out, other_outputs = [d for _, d in debug_artifacts])]

def _preload_libraries_args(ctx: AnalysisContext, shared_libraries: list[(SharedLibrary, str)]) -> cmd_args:
    preload_libraries_path = gen_shared_libs_action(
        actions = ctx.actions,
        out = "__preload_libraries.txt",
        shared_libs = [shlib for shlib, _ in shared_libraries],
        gen_action = lambda actions, output, shared_libs: actions.write(
            output,
            [
                "--preload={}".format(paths.join(libdir, soname))
                for soname, _, libdir in zip_shlibs(shared_libs, shared_libraries)
            ],
        ),
    )
    return cmd_args(preload_libraries_path, format = "@{}")

def _pex_bootstrap_args(
        toolchain: PythonToolchainInfo,
        main: EntryPoint,
        output: Artifact,
        shared_libraries: bool,
        preload_libraries: cmd_args,
        symlink_tree_path: Artifact | None,
        package_style: PackageStyle,
        zip_safe: bool) -> cmd_args:
    cmd = cmd_args()
    cmd.add(preload_libraries)
    cmd.add([
        "--python",
        toolchain.interpreter,
        "--host-python",
        toolchain.host_interpreter,
    ])
    if main[0] == EntryPointKind("module"):
        cmd.add(["--entry-point", main[1]])
    else:
        cmd.add(["--main-function", main[1]])
    if symlink_tree_path != None:
        cmd.add(cmd_args(["--modules-dir", symlink_tree_path], ignore_artifacts = True))

    if toolchain.main_runner:
        cmd.add(["--main-runner", toolchain.main_runner])

    # Package style `inplace_lite` cannot be used with shared libraries
    if package_style == PackageStyle("inplace_lite") and not shared_libraries:
        cmd.add("--use-lite")
    cmd.add(output.as_output())

    if package_style == PackageStyle("standalone") and not zip_safe:
        cmd.add("--no-zip-safe")

    return cmd

def _pex_modules_common_args(
        ctx: AnalysisContext,
        pex_modules: PexModules,
        extra_manifests: list[ArgLike],
        shared_libraries: list[(SharedLibrary, str)],
        debuginfo_files: list[(str | (str, SharedLibrary, str), Artifact)]) -> (cmd_args, list[ArgLike], list[(str | (str, SharedLibrary, str), ArgLike)]):
    srcs = []
    src_artifacts = []
    deps = []
    debug_artifacts = []

    srcs.extend(pex_modules.manifests.src_manifests())
    src_artifacts.extend(pex_modules.manifests.src_artifacts_with_paths())

    if pex_modules.extensions:
        srcs.append(pex_modules.extensions.manifest)
        src_artifacts.extend(pex_modules.extensions.artifacts)

    if pex_modules.extra_manifests:
        srcs.append(pex_modules.extra_manifests.manifest)
        src_artifacts.extend(pex_modules.extra_manifests.artifacts)

    if extra_manifests:
        srcs.extend(extra_manifests)

    deps.extend([a[0] for a in src_artifacts])
    resources = pex_modules.manifests.resource_manifests()
    deps.extend([a[0] for a in pex_modules.manifests.resource_artifacts_with_paths()])

    src_manifests_path = ctx.actions.write(
        "__src_manifests.txt",
        _srcs(srcs, format = "--module-manifest={}"),
    )
    resource_manifests_path = ctx.actions.write(
        "__resource_manifests.txt",
        _srcs(resources, format = "--resource-manifest={}"),
    )

    native_libraries = gen_shared_libs_action(
        actions = ctx.actions,
        out = "__native_libraries__.txt",
        shared_libs = [shlib for shlib, _ in shared_libraries],
        gen_action = lambda actions, output, shared_libs: actions.write(
            output,
            cmd_args(
                _srcs(
                    [shlib.lib.output for shlib in shared_libs.values()],
                    format = "--native-library-src={}",
                ),
                [
                    "--native-library-dest={}".format(paths.join(libdir, soname))
                    for soname, _, libdir in zip_shlibs(shared_libs, shared_libraries)
                ],
            ),
        ),
    )

    src_manifest_args = cmd_args(src_manifests_path).hidden(srcs)
    resource_manifest_args = cmd_args(resource_manifests_path).hidden(resources)

    cmd = cmd_args()
    cmd.add(cmd_args(src_manifest_args, format = "@{}"))
    cmd.add(cmd_args(resource_manifest_args, format = "@{}"))
    cmd.add(cmd_args(native_libraries, format = "@{}"))

    if debuginfo_files:
        debuginfo_srcs_path = ctx.actions.write(
            "__debuginfo___srcs.txt",
            _srcs([src for _, src in debuginfo_files], format = "--debuginfo-src={}"),
        )
        debuginfo_srcs_args = cmd_args(debuginfo_srcs_path)
        cmd.add(cmd_args(debuginfo_srcs_args, format = "@{}"))
        for name, artifact in debuginfo_files:
            if type(name) != type(""):
                libdir, shlib, ext = name
                name = paths.join(libdir, shlib.soname.ensure_str() + ext)
            debug_artifacts.append((name, artifact))

    if ctx.attrs.package_split_dwarf_dwp:
        if ctx.attrs.strip_libpar == "extract" and get_package_style(ctx) == PackageStyle("standalone") and cxx_is_gnu(ctx):
            dwp_ext = ".debuginfo.dwp"
        else:
            dwp_ext = ".dwp"
        dwp_args = gen_shared_libs_action(
            actions = ctx.actions,
            out = "__dwp__.txt",
            shared_libs = [shlib for shlib, _ in shared_libraries],
            gen_action = lambda actions, output, shared_libs: actions.write(
                output,
                cmd_args(
                    _srcs(
                        [
                            shlib.lib.dwp
                            for shlib in shared_libs.values()
                            if shlib.lib.dwp != None
                        ],
                        format = "--dwp-src={}",
                    ),
                    _srcs(
                        [
                            paths.join(libdir, soname + dwp_ext)
                            for soname, shlib, libdir in zip_shlibs(shared_libs, shared_libraries)
                            if shlib.lib.dwp != None
                        ],
                        format = "--dwp-dest={}",
                    ),
                ),
            ),
        )
        cmd.add(cmd_args(dwp_args, format = "@{}"))

        for shlib, libdir in shared_libraries:
            if shlib.lib.dwp != None:
                debug_artifacts.append(((libdir, shlib, dwp_ext), shlib.lib.dwp))

    for shlib, _ in shared_libraries:
        deps.append(shlib.lib.output)

    external_debug_info = project_artifacts(
        ctx.actions,
        [
            shlib.lib.external_debug_info
            for shlib, _ in shared_libraries
        ],
    )

    # HACK: external_debug_info has an empty path
    debug_artifacts.extend([("", d) for d in external_debug_info])

    return (cmd, deps, debug_artifacts)

def _pex_modules_args(
        ctx: AnalysisContext,
        common_args: cmd_args,
        dep_artifacts: list[ArgLike],
        debug_artifacts: list[(str | (str, SharedLibrary, str), ArgLike)],
        symlink_tree_path: Artifact | None,
        manifest_module: ArgLike | None,
        pex_modules: PexModules,
        output_suffix: str) -> cmd_args:
    """
    Produces args to deal with a PEX's modules. Returns args to pass to the
    modules builder, and artifacts the resulting modules would require at
    runtime (this might be empty for e.g. a standalone pex).
    """

    cmd = cmd_args()
    cmd.add(common_args)

    if manifest_module != None:
        cmd.add(cmd_args(manifest_module, format = "--module-manifest={}"))

    if pex_modules.compile:
        pyc_mode = PycInvalidationMode("UNCHECKED_HASH") if symlink_tree_path == None else PycInvalidationMode("CHECKED_HASH")
        bytecode_manifests = pex_modules.manifests.bytecode_manifests(pyc_mode)
        dep_artifacts.extend([a[0] for a in pex_modules.manifests.bytecode_artifacts_with_paths(pyc_mode)])

        bytecode_manifests_path = ctx.actions.write(
            "__bytecode_manifests{}.txt".format(output_suffix),
            _srcs(
                bytecode_manifests,
                format = "--module-manifest={}",
            ),
        )
        cmd.add(cmd_args(bytecode_manifests_path, format = "@{}"))
        cmd.hidden(bytecode_manifests)

    if symlink_tree_path != None:
        cmd.add(["--modules-dir", symlink_tree_path.as_output()])
    else:
        # Accumulate all the artifacts we depend on. Only add them to the command
        # if we are not going to create symlinks.
        cmd.hidden(dep_artifacts)

    cmd.hidden([s for _, s in debug_artifacts])

    return cmd

def _hidden_resources_error_message(current_target: Label, hidden_resources: list[ArgLike] | None) -> str:
    """
    Friendlier error message about putting non-python resources into standalone bins
    """
    owner_to_artifacts = {}

    for resource_set in hidden_resources:
        for resources in resource_set.traverse():
            for r in resources:
                # TODO: `r` is sometimes a tset projection, but it shouldn't be
                if getattr(r, "is_source", True):
                    # Source files; do a string repr so that we get the
                    # package path in there too
                    owner_to_artifacts.setdefault("", []).append(str(r))
                else:
                    owner_to_artifacts.setdefault(r.owner, []).append(r.short_path)

    msg = (
        "Cannot package hidden srcs/resources in a standalone python_binary. " +
        'Eliminate resources in non-Python dependencies of this python binary, use `package_style = "inplace"`, ' +
        'use `strip_mode="full"` or turn off Split DWARF `-c fbcode.split-dwarf=false` on C++ binary resources.\n'
    )

    for (rule, resources) in owner_to_artifacts.items():
        if rule != "":
            msg += "Hidden srcs/resources for {}\n".format(rule)
        else:
            msg += "Source files:\n"
            msg += "Find the reason this file was included with `buck2 cquery 'allpaths({}, owner(%s))' <file paths>`\n".format(current_target.raw_target())
        for resource in sorted(resources):
            msg += "  {}\n".format(resource)
    return msg

def generate_startup_function_loader(ctx: AnalysisContext) -> ArgLike:
    """
    Generate `__startup_function_loader__.py` used for early bootstrap of a par.
    Things that go here are also enumerated in `__manifest__['startup_functions']`
    Some examples include:
     * static extension finder init
     * eager import loader init
     * cinderx init
    """

    if ctx.attrs.manifest_module_entries == None:
        startup_functions_list = ""
    else:
        startup_functions_list = "\n".join(
            [
                '"' + startup_function + '",'
                for _, startup_function in sorted(ctx.attrs.manifest_module_entries.get("startup_functions", {}).items())
            ],
        )

    src_startup_functions_path = ctx.actions.write(
        "manifest/__startup_function_loader__.py",
        """
import importlib
import warnings

STARTUP_FUNCTIONS=[{startup_functions_list}]

def load_startup_functions():
    for func in STARTUP_FUNCTIONS:
        mod, sep, func = func.partition(":")
        if sep:
            try:
                module = importlib.import_module(mod)
                getattr(module, func)()
            except Exception as e:
                # TODO: Ignoring errors for now.
                warnings.warn(
                    "Startup function %s (%s:%s) not executed: %s"
                    % (mod, name, func, e),
                    stacklevel=1,
                )

        """.format(startup_functions_list = startup_functions_list),
    )
    return ctx.actions.write_json(
        "manifest/startup_function_loader.manifest",
        [
            ["__par__/__startup_function_loader__.py", src_startup_functions_path, "prelude//python:make_py_package.bzl"],
        ],
        with_inputs = True,
    )

def generate_manifest_module(
        ctx: AnalysisContext,
        python_toolchain: PythonToolchainInfo,
        src_manifests: list[ArgLike]) -> ArgLike | None:
    """
    Generates a __manifest__.py module, and an extra entry to add to source manifests.

    The contents of the manifest are taken from an attribute if it exists. If the
    attribute is None, this function does nothing.
    """

    if ctx.attrs.manifest_module_entries == None:
        return None
    module = ctx.actions.declare_output("manifest/__manifest__.py")
    entries_json = ctx.actions.write_json("manifest/entries.json", ctx.attrs.manifest_module_entries)
    src_manifests_path = ctx.actions.write(
        "__module_manifests.txt",
        _srcs(src_manifests, format = "--module-manifest={}"),
    )
    cmd = cmd_args(python_toolchain.make_py_package_manifest_module)
    cmd.add(["--manifest-entries", entries_json])
    cmd.add(cmd_args(src_manifests_path, format = "@{}"))
    cmd.hidden(src_manifests)
    cmd.add(["--output", module.as_output()])
    ctx.actions.run(cmd, category = "par", identifier = "manifest-module")

    json_entries_output = ctx.actions.declare_output("manifest/__manifest__.json")
    ctx.actions.copy_file(json_entries_output.as_output(), entries_json)

    src_manifest = ctx.actions.write_json(
        "manifest/module_manifest.json",
        [
            ["__manifest__.py", module, "prelude//python:make_py_package.bzl"],
            ["__manifest__.json", json_entries_output, "prelude//python:make_py_package.bzl"],
        ],
        with_inputs = True,
    )

    return src_manifest<|MERGE_RESOLUTION|>--- conflicted
+++ resolved
@@ -351,13 +351,8 @@
         other_outputs = runtime_files,
         other_outputs_prefix = symlink_tree_path.short_path if symlink_tree_path != None else None,
         hidden_resources = hidden_resources,
-<<<<<<< HEAD
-        sub_targets = {},
+        sub_targets = sub_targets,
         run_cmd = cmd_args(run_args).hidden(runtime_files + hidden_resources, python_toolchain.interpreter),
-=======
-        sub_targets = sub_targets,
-        run_cmd = cmd_args(run_args).hidden(runtime_files + hidden_resources),
->>>>>>> 69bd0d5a
     )
 
 def _debuginfo_subtarget(
